--- conflicted
+++ resolved
@@ -35,17 +35,12 @@
 serde_json = "1.0"
 rand = "0.8"
 rand_distr = "0.4"
-<<<<<<< HEAD
-remoteprocess = {version="0.4.11", features=["unwind"]}
-chrono = "0.4.19"
 reqwest = { version = "0.11", features = ["blocking"] }
 tokio = { version = "1", features = ["full"] }
 signal-hook = "0.3.17"
 nix = {version="0.28.0", features = ["signal"] }
-=======
 remoteprocess = {version="0.4.12", features=["unwind"]}
 chrono = "0.4.26"
->>>>>>> 8dd54929
 
 [dev-dependencies]
 py-spy-testdata = "0.1.0"
