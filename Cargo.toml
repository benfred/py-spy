--- conflicted
+++ resolved
@@ -31,15 +31,9 @@
 serde = {version="1.0", features=["rc"]}
 serde_derive = "1.0"
 serde_json = "1.0"
-<<<<<<< HEAD
-rand = "0.7"
-rand_distr = "0.3"
-remoteprocess = {version="0.4.0", features=["unwind"]}
-=======
 rand = "0.8"
 rand_distr = "0.4"
 remoteprocess = {version="0.4.2", features=["unwind"]}
->>>>>>> d7ea48cd
 
 [target.'cfg(unix)'.dependencies]
 termios = "0.3.2"
