--- conflicted
+++ resolved
@@ -168,8 +168,7 @@
       matrix:
         python-version: [2.7.17, 2.7.18, 3.5.4, 3.5.9, 3.5.10, 3.6.7, 3.6.8, 3.6.9, 3.6.10, 3.6.11, 3.6.12, 3.6.13, 3.6.14, 3.6.15, 3.7.1, 3.7.5, 3.7.6, 3.7.7, 3.7.8, 3.7.9, 3.7.10, 3.7.11, 3.7.12, 3.7.13, 3.7.14, 3.7.15, 3.8.0, 3.8.1, 3.8.2, 3.8.3, 3.8.4, 3.8.5, 3.8.6, 3.8.7, 3.8.8, 3.8.9, 3.8.10, 3.8.11, 3.8.12, 3.8.13, 3.8.14, 3.8.15, 3.9.0, 3.9.1, 3.9.2, 3.9.3, 3.9.4, 3.9.5, 3.9.6, 3.9.7, 3.9.8, 3.9.9, 3.9.10, 3.9.11, 3.9.12, 3.9.13, 3.9.14, 3.9.15, 3.10.0, 3.10.1, 3.10.2, 3.10.3, 3.10.4, 3.10.5, 3.10.6, 3.10.7, 3.10.8, 3.10.9, 3.11.0, 3.11.0-beta.5]
         # TODO: also test windows
-<<<<<<< HEAD
-        os: [ubuntu-latest, macos-latest]
+        os: [ubuntu-20.04, macos-latest]
         # some versions of python can't be tested on GHA with osx because of SIP:
         exclude:
           - os: macos-latest
@@ -177,9 +176,6 @@
           - os: macos-latest
             python-version: 3.9.15
 
-=======
-        os: [ubuntu-20.04, macos-latest]
->>>>>>> 58c92147
     steps:
       - uses: actions/checkout@v2
       - uses: actions/download-artifact@v3
