name: Build

on:
  workflow_dispatch:
  push:
    branches: [master]
    tags:
      - v*
  pull_request:
    branches: [master]

env:
  CARGO_TERM_COLOR: always

jobs:
  lint:
    runs-on: ubuntu-latest
    steps:
      - uses: actions/checkout@v3
      - uses: actions/setup-python@v4
        with:
          python-version: 3.11
      - uses: pre-commit/action@v3.0.0

  build:
    runs-on: ${{ matrix.os }}
    needs: [lint]
    strategy:
      fail-fast: false
      matrix:
        os: [ubuntu-latest, windows-latest, macos-latest]
    steps:
      - uses: actions/checkout@v3
      - uses: Swatinem/rust-cache@v2
      - name: Install Dependencies
        run: sudo apt install libunwind-dev
        if: runner.os == 'Linux'
      - uses: actions/setup-python@v4
        with:
          python-version: 3.9
      - name: Build
        run: cargo build --release --verbose --examples
      - uses: actions/setup-python@v4
        with:
          python-version: 3.9
      - name: Test
        id: test
        continue-on-error: true
        run: cargo test --release
      - name: Test (retry#1)
        id: test1
        run: cargo test --release
        if: steps.test.outcome=='failure'
        continue-on-error: true
      - name: Test (retry#2)
        run: cargo test --release
        if: steps.test1.outcome=='failure'
      - name: Build Wheel
        run: |
          pip install --upgrade maturin
          maturin build --release -o dist --all-features
        if: runner.os == 'Windows'
      - name: Build Wheel - universal2
        env:
          DEVELOPER_DIR: /Applications/Xcode.app/Contents/Developer
          SDKROOT: /Applications/Xcode.app/Contents/Developer/Platforms/MacOSX.platform/Developer/SDKs/MacOSX.sdk
          MACOSX_DEPLOYMENT_TARGET: 10.9
        run: |
          rustup target add aarch64-apple-darwin
          rustup target add x86_64-apple-darwin
          pip install --upgrade maturin
          maturin build --release -o dist
          maturin build --release -o dist --target universal2-apple-darwin
        if: matrix.os == 'macos-latest'
      - name: Rename Wheels
        run: |
          python3 -c "import shutil; import glob; wheels = glob.glob('dist/*.whl'); [shutil.move(wheel, wheel.replace('py3', 'py2.py3')) for wheel in wheels if 'py2' not in wheel]"
        if: runner.os != 'Linux'
      - name: Upload wheels
        uses: actions/upload-artifact@v3
        with:
          name: wheels
          path: dist
        if: runner.os != 'Linux'

  build-linux-cross:
    runs-on: ubuntu-latest
    needs: [lint]
    strategy:
      fail-fast: false
      matrix:
        target:
          [
            i686-unknown-linux-musl,
            armv7-unknown-linux-musleabihf,
            aarch64-unknown-linux-musl,
            x86_64-unknown-linux-musl,
          ]
    container:
      image: ghcr.io/benfred/rust-musl-cross:${{ matrix.target }}
      env:
        RUSTUP_HOME: /root/.rustup
        CARGO_HOME: /root/.cargo
    steps:
      - uses: actions/checkout@v3
      - uses: Swatinem/rust-cache@v2
      - name: Build
        run: |
          python3 -m pip install --upgrade maturin
          maturin build --release -o dist --target ${{ matrix.target }} --features unwind
          maturin sdist -o dist
        if: matrix.target == 'x86_64-unknown-linux-musl'
      - name: Build
        run: |
          python3 -m pip install --upgrade maturin
          maturin build --release -o dist --target ${{ matrix.target }}
          maturin sdist -o dist
        if: matrix.target != 'x86_64-unknown-linux-musl'
      - name: Rename Wheels
        run: |
          python3 -c "import shutil; import glob; wheels = glob.glob('dist/*.whl'); [shutil.move(wheel, wheel.replace('py3', 'py2.py3')) for wheel in wheels if 'py2' not in wheel]"
      - name: Upload wheels
        uses: actions/upload-artifact@v3
        with:
          name: wheels
          path: dist

  build-freebsd:
    runs-on: ubuntu-22.04
    needs: [lint]
    timeout-minutes: 30
    strategy:
      matrix:
        box:
          - freebsd-14
    steps:
      - uses: actions/checkout@v3
      - name: Cache Vagrant box
        uses: actions/cache@v3.0.4
        with:
          path: .vagrant.d
          key: ${{ matrix.box }}-vagrant-boxes-20231115-${{ hashFiles('ci/Vagrantfile') }}
          restore-keys: |
            ${{ matrix.box }}-vagrant-boxes-20231115-
      - name: Cache Cargo and build artifacts
        uses: actions/cache@v3.0.4
        with:
          path: build-artifacts.tar
          key: ${{ matrix.box }}-cargo-20231115-${{ hashFiles('**/Cargo.lock') }}
          restore-keys: |
            ${{ matrix.box }}-cargo-20231115-
      - name: Display CPU info
        run: lscpu
      - name: Install VM tools
        run: |
          sudo apt-get update -qq
          sudo apt-get install -qq -o=Dpkg::Use-Pty=0 moreutils
          sudo chronic apt-get install -qq -o=Dpkg::Use-Pty=0 vagrant virtualbox qemu libvirt-daemon-system
      - name: Set up VM
        shell: sudo bash {0}
        run: |
          vagrant plugin install vagrant-libvirt
          vagrant plugin install vagrant-scp
          ln -sf ci/Vagrantfile Vagrantfile
          vagrant status
          vagrant up --no-tty --provider libvirt ${{ matrix.box }}
      - name: Build and test
        shell: sudo bash {0}
        run: vagrant ssh ${{ matrix.box }} -- bash /vagrant/ci/test_freebsd.sh
      - name: Retrieve build artifacts for caching purposes
        shell: sudo bash {0}
        run: |
          vagrant scp ${{ matrix.box }}:/vagrant/build-artifacts.tar build-artifacts.tar
          ls -ahl build-artifacts.tar
      - name: Prepare binary for upload
        run: |
          tar xf build-artifacts.tar target/release/py-spy
          mv target/release/py-spy py-spy-x86_64-unknown-freebsd
      - name: Upload Binaries
        uses: actions/upload-artifact@v3
        with:
          name: py-spy-x86_64-unknown-freebsd
          path: py-spy-x86_64-unknown-freebsd

  test-wheels:
    name: Test Wheels
    needs: [build, build-linux-cross]
    runs-on: ${{ matrix.os }}
    strategy:
      fail-fast: false
      # automatically generated by ci/update_python_test_versions.py
      matrix:
        python-version:
          [
            3.6.7,
            3.6.15,
            3.7.1,
            3.7.17,
            3.8.0,
            3.8.18,
            3.9.0,
            3.9.20,
            3.10.0,
            3.10.15,
            3.11.0,
            3.11.10,
            3.12.0,
            3.12.1,
            3.12.2,
            3.12.3,
            3.12.4,
            3.12.5,
            3.12.6,
            3.12.7,
            3.13.0,
          ]
        # TODO: also test windows
        os: [ubuntu-20.04, macos-13]
        # some versions of python can't be tested on GHA with osx because of SIP:
        exclude:
          - os: macos-13
<<<<<<< HEAD
=======
            python-version: 3.11.0
          - os: macos-13
>>>>>>> 7e76dd8b
            python-version: 3.11.10
          - os: macos-13
            python-version: 3.12.0
          - os: macos-13
            python-version: 3.12.1
          - os: macos-13
            python-version: 3.12.2
          - os: macos-13
            python-version: 3.12.3
          - os: macos-13
            python-version: 3.12.4
          - os: macos-13
            python-version: 3.12.5
          - os: macos-13
            python-version: 3.12.6
          - os: macos-13
            python-version: 3.12.7

    steps:
      - uses: actions/checkout@v2
      - uses: actions/download-artifact@v3
        with:
          name: wheels
      - uses: actions/setup-python@v4
        with:
          python-version: ${{ matrix.python-version }}
      - name: Install wheel
        run: |
          pip install --force-reinstall --no-index --find-links . py-spy
      - name: Test Wheel
        id: test
        run: python tests/integration_test.py
        if: runner.os != 'macOS'
        continue-on-error: true
      - name: Test Wheel (Retry#1)
        id: test1
        run: python tests/integration_test.py
        if: steps.test.outcome=='failure'
        continue-on-error: true
      - name: Test Wheel (Retry#2)
        id: test2
        run: python tests/integration_test.py
        if: steps.test1.outcome=='failure'
      - name: Test macOS Wheel
        id: osx_test
        run: sudo "PATH=$PATH" python tests/integration_test.py
        if: runner.os == 'macOS'
        continue-on-error: true
      - name: Test macOS Wheel (Retry#1)
        id: osx_test1
        run: sudo "PATH=$PATH" python tests/integration_test.py
        if: steps.osx_test.outcome=='failure'
        continue-on-error: true
      - name: Test macOS Wheel (Retry#2)
        id: osx_test2
        run: sudo "PATH=$PATH" python tests/integration_test.py
        if: steps.osx_test1.outcome=='failure'

  release:
    name: Release
    runs-on: ubuntu-latest
    if: "startsWith(github.ref, 'refs/tags/')"
    needs: [test-wheels]
    steps:
      - uses: actions/download-artifact@v3
        with:
          name: wheels
      - name: Create GitHub Release
        uses: fnkr/github-action-ghr@v1.3
        env:
          GHR_PATH: .
          GITHUB_TOKEN: ${{ secrets.GITHUB_TOKEN }}
      - name: Install Dependencies
        run: sudo apt install libunwind-dev
        if: runner.os == 'Linux'
      - uses: actions/setup-python@v4
        with:
          python-version: 3.9
      - name: Push to PyPi
        env:
          TWINE_USERNAME: ${{ secrets.PYPI_USERNAME }}
          TWINE_PASSWORD: ${{ secrets.PYPI_PASSWORD }}
        run: |
          pip install --upgrade wheel pip setuptools twine
          twine upload *
          rm *
      - uses: actions/checkout@v3
      - name: Push to crates.io
        env:
          CARGO_REGISTRY_TOKEN: ${{ secrets.CARGO_REGISTRY_TOKEN }}
        run: cargo publish<|MERGE_RESOLUTION|>--- conflicted
+++ resolved
@@ -219,28 +219,7 @@
         # some versions of python can't be tested on GHA with osx because of SIP:
         exclude:
           - os: macos-13
-<<<<<<< HEAD
-=======
-            python-version: 3.11.0
-          - os: macos-13
->>>>>>> 7e76dd8b
             python-version: 3.11.10
-          - os: macos-13
-            python-version: 3.12.0
-          - os: macos-13
-            python-version: 3.12.1
-          - os: macos-13
-            python-version: 3.12.2
-          - os: macos-13
-            python-version: 3.12.3
-          - os: macos-13
-            python-version: 3.12.4
-          - os: macos-13
-            python-version: 3.12.5
-          - os: macos-13
-            python-version: 3.12.6
-          - os: macos-13
-            python-version: 3.12.7
 
     steps:
       - uses: actions/checkout@v2
