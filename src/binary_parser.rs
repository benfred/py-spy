use std::collections::HashMap;
use std::fs::File;
use std::path::Path;

use anyhow::Error;
use goblin::Object;
use memmap::Mmap;

pub struct BinaryInfo {
    pub filename: std::path::PathBuf,
    pub symbols: HashMap<String, u64>,
    pub bss_addr: u64,
    pub bss_size: u64,
    pub offset: u64,
    pub addr: u64,
    pub size: u64,
}

impl BinaryInfo {
    #[cfg(unwind)]
    pub fn contains(&self, addr: u64) -> bool {
        addr >= self.addr && addr < (self.addr + self.size)
    }
}

/// Uses goblin to parse a binary file, returns information on symbols/bss/adjusted offset etc
pub fn parse_binary(filename: &Path, addr: u64, size: u64) -> Result<BinaryInfo, Error> {
    let offset = addr;

    let mut symbols = HashMap::new();

    // Read in the filename
    let file = File::open(filename)?;
    let buffer = unsafe { Mmap::map(&file)? };

    // Use goblin to parse the binary
    match Object::parse(&buffer)? {
        Object::Mach(mach) => {
            // Get the mach binary from the archive
            let mach = match mach {
                goblin::mach::Mach::Binary(mach) => mach,
                goblin::mach::Mach::Fat(fat) => {
                    let arch = fat
                        .iter_arches()
                        .find(|arch| match arch {
                            Ok(arch) => arch.is_64(),
                            Err(_) => false,
                        })
                        .ok_or_else(|| {
                            format_err!(
                                "Failed to find 64 bit arch in FAT archive in {}",
                                filename.display()
                            )
                        })??;
                    let bytes = &buffer[arch.offset as usize..][..arch.size as usize];
                    goblin::mach::MachO::parse(bytes, 0)?
                }
            };

            let mut bss_addr = 0;
            let mut bss_size = 0;
            for segment in mach.segments.iter() {
                for (section, _) in &segment.sections()? {
                    if section.name()? == "__bss" {
                        bss_addr = section.addr + offset;
                        bss_size = section.size;
                    }
                }
            }

            if let Some(syms) = mach.symbols {
                for symbol in syms.iter() {
                    let (name, value) = symbol?;
                    // almost every symbol we care about starts with an extra _, remove to normalize
                    // with the entries seen on linux/windows
                    if let Some(stripped_name) = name.strip_prefix('_') {
                        symbols.insert(stripped_name.to_string(), value.n_value + offset);
                    }
                }
            }
            Ok(BinaryInfo {
                filename: filename.to_owned(),
                symbols,
                bss_addr,
                bss_size,
                offset,
                addr,
                size,
            })
        }

        Object::Elf(elf) => {
            let bss_header = elf
                .section_headers
                .iter()
<<<<<<< HEAD
                .find(|ref header| header.sh_type == goblin::elf::section_header::SHT_NOBITS)
=======
                .find(|header| header.sh_type == goblin::elf::section_header::SHT_NOBITS)
>>>>>>> 013a8a8e
                .ok_or_else(|| {
                    format_err!(
                        "Failed to find BSS section header in {}",
                        filename.display()
                    )
                })?;

            let program_header = elf
                .program_headers
                .iter()
<<<<<<< HEAD
                .find(|ref header| {
=======
                .find(|header| {
>>>>>>> 013a8a8e
                    header.p_type == goblin::elf::program_header::PT_LOAD
                        && header.p_flags & goblin::elf::program_header::PF_X != 0
                })
                .ok_or_else(|| {
                    format_err!(
                        "Failed to find executable PT_LOAD program header in {}",
                        filename.display()
                    )
                })?;

            // p_vaddr may be larger than the map address in case when the header has an offset and
            // the map address is relatively small. In this case we can default to 0.
            let offset = offset.saturating_sub(program_header.p_vaddr);

            for sym in elf.syms.iter() {
                let name = elf.strtab[sym.st_name].to_string();
                symbols.insert(name, sym.st_value + offset);
            }
            for dynsym in elf.dynsyms.iter() {
                let name = elf.dynstrtab[dynsym.st_name].to_string();
                symbols.insert(name, dynsym.st_value + offset);
            }
            Ok(BinaryInfo {
                filename: filename.to_owned(),
                symbols,
                bss_addr: bss_header.sh_addr + offset,
                bss_size: bss_header.sh_size,
                offset,
                addr,
                size,
            })
        }
        Object::PE(pe) => {
            for export in pe.exports {
                if let Some(name) = export.name {
                    if let Some(export_offset) = export.offset {
                        symbols.insert(name.to_string(), export_offset as u64 + offset);
                    }
                }
            }

            pe.sections
                .iter()
<<<<<<< HEAD
                .find(|ref section| section.name.starts_with(b".data"))
=======
                .find(|section| section.name.starts_with(b".data"))
>>>>>>> 013a8a8e
                .ok_or_else(|| {
                    format_err!(
                        "Failed to find .data section in PE binary of {}",
                        filename.display()
                    )
                })
                .map(|data_section| {
                    let bss_addr = u64::from(data_section.virtual_address) + offset;
                    let bss_size = u64::from(data_section.virtual_size);

                    BinaryInfo {
                        filename: filename.to_owned(),
                        symbols,
                        bss_addr,
                        bss_size,
                        offset,
                        addr,
                        size,
                    }
                })
        }
        _ => Err(format_err!("Unhandled binary type")),
    }
}<|MERGE_RESOLUTION|>--- conflicted
+++ resolved
@@ -93,11 +93,7 @@
             let bss_header = elf
                 .section_headers
                 .iter()
-<<<<<<< HEAD
-                .find(|ref header| header.sh_type == goblin::elf::section_header::SHT_NOBITS)
-=======
                 .find(|header| header.sh_type == goblin::elf::section_header::SHT_NOBITS)
->>>>>>> 013a8a8e
                 .ok_or_else(|| {
                     format_err!(
                         "Failed to find BSS section header in {}",
@@ -108,11 +104,7 @@
             let program_header = elf
                 .program_headers
                 .iter()
-<<<<<<< HEAD
-                .find(|ref header| {
-=======
                 .find(|header| {
->>>>>>> 013a8a8e
                     header.p_type == goblin::elf::program_header::PT_LOAD
                         && header.p_flags & goblin::elf::program_header::PF_X != 0
                 })
@@ -156,11 +148,7 @@
 
             pe.sections
                 .iter()
-<<<<<<< HEAD
-                .find(|ref section| section.name.starts_with(b".data"))
-=======
                 .find(|section| section.name.starts_with(b".data"))
->>>>>>> 013a8a8e
                 .ok_or_else(|| {
                     format_err!(
                         "Failed to find .data section in PE binary of {}",
