--- conflicted
+++ resolved
@@ -8,14 +8,7 @@
 
 use anyhow::{Context, Error, Result};
 use console::style;
-<<<<<<< HEAD
-use goblin;
-use libc;
 use log::info;
-use remoteprocess;
-=======
-use log::info;
->>>>>>> 013a8a8e
 use remoteprocess::ProcessMemory;
 
 use crate::binary_parser::{parse_binary, BinaryInfo};
@@ -93,35 +86,6 @@
         let mut filenames = HashMap::new();
         let mut psinfo = None;
         let mut status = Vec::new();
-<<<<<<< HEAD
-        for note in notes {
-            if let Ok(note) = note {
-                if note.n_type == goblin::elf::note::NT_PRPSINFO {
-                    psinfo = Some(unsafe { *(note.desc.as_ptr() as *const elfcore::elf_prpsinfo) });
-                } else if note.n_type == goblin::elf::note::NT_PRSTATUS {
-                    let thread_status =
-                        unsafe { *(note.desc.as_ptr() as *const elfcore::elf_prstatus) };
-                    status.push(thread_status);
-                } else if note.n_type == goblin::elf::note::NT_FILE {
-                    let data = note.desc;
-                    let ptrs = data.as_ptr() as *const usize;
-
-                    let count = unsafe { *ptrs };
-                    let _page_size = unsafe { *ptrs.offset(1) };
-
-                    let string_table = &data[(std::mem::size_of::<usize>() * (2 + count * 3))..];
-
-                    for (i, filename) in string_table.split(|chr| *chr == 0).enumerate() {
-                        if i < count {
-                            let i = i as isize;
-                            let start = unsafe { *ptrs.offset(i * 3 + 2) };
-                            let _end = unsafe { *ptrs.offset(i * 3 + 3) };
-                            let _page_offset = unsafe { *ptrs.offset(i * 3 + 4) };
-
-                            let pathname = Path::new(&OsStr::from_bytes(filename)).to_path_buf();
-                            filenames.insert(start, pathname);
-                        }
-=======
         for note in notes.flatten() {
             if note.n_type == goblin::elf::note::NT_PRPSINFO {
                 psinfo = Some(unsafe { *(note.desc.as_ptr() as *const elfcore::elf_prpsinfo) });
@@ -147,7 +111,6 @@
 
                         let pathname = Path::new(&OsStr::from_bytes(filename)).to_path_buf();
                         filenames.insert(start, pathname);
->>>>>>> 013a8a8e
                     }
                 }
             }
@@ -266,11 +229,7 @@
             python_binary,
             libpython_binary,
             maps: Box::new(core.maps.clone()),
-<<<<<<< HEAD
-            python_filename: python_filename,
-=======
             python_filename,
->>>>>>> 013a8a8e
             dockerized: false,
         };
 
@@ -308,11 +267,7 @@
         }
 
         // different versions have different layouts, check as appropriate
-<<<<<<< HEAD
-        Ok(match self.version {
-=======
         match self.version {
->>>>>>> 013a8a8e
             Version {
                 major: 2,
                 minor: 3..=7,
@@ -352,11 +307,7 @@
                 "Unsupported version of Python: {}",
                 self.version
             )),
-<<<<<<< HEAD
-        }?)
-=======
-        }
->>>>>>> 013a8a8e
+        }
     }
 
     fn _get_stack<I: InterpreterState>(&self, config: &Config) -> Result<Vec<StackTrace>, Error> {
@@ -381,11 +332,7 @@
                             local.addr,
                             max_length,
                         );
-<<<<<<< HEAD
-                        local.repr = Some(repr.unwrap_or("?".to_owned()));
-=======
                         local.repr = Some(repr.unwrap_or_else(|_| "?".to_owned()));
->>>>>>> 013a8a8e
                     }
                 }
             }
@@ -399,20 +346,12 @@
             return Ok(());
         }
 
-<<<<<<< HEAD
-        for status in &self.core.status {
-=======
         if let Some(status) = self.core.status.first() {
->>>>>>> 013a8a8e
             println!(
                 "Signal {}: {}",
                 style(status.pr_cursig).bold().yellow(),
                 self.core.filename.display()
             );
-<<<<<<< HEAD
-            break;
-=======
->>>>>>> 013a8a8e
         }
 
         if let Some(psinfo) = self.core.psinfo {
