--- conflicted
+++ resolved
@@ -1,8 +1,4 @@
 use regex::Regex;
-<<<<<<< HEAD
-use std;
-=======
->>>>>>> 013a8a8e
 use std::collections::{BTreeMap, HashMap};
 
 use anyhow::Error;
