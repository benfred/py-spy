#![allow(clippy::type_complexity)]

use std::collections::HashMap;
use std::sync::mpsc::{self, Receiver, Sender};
use std::sync::{Arc, Mutex};
use std::thread;
use std::time::Duration;

use anyhow::Error;

use remoteprocess::Pid;

use crate::config::Config;
use crate::python_spy::PythonSpy;
use crate::stack_trace::{ProcessInfo, StackTrace};
use crate::timer::Timer;
use crate::version::Version;

pub struct Sampler {
    pub version: Option<Version>,
    rx: Option<Receiver<Sample>>,
    sampling_thread: Option<thread::JoinHandle<()>>,
}

pub struct Sample {
    pub traces: Vec<StackTrace>,
    pub sampling_errors: Option<Vec<(Pid, Error)>>,
    pub late: Option<Duration>,
}

impl Sampler {
    pub fn new(pid: Pid, config: &Config) -> Result<Sampler, Error> {
        if config.subprocesses {
            Self::new_subprocess_sampler(pid, config)
        } else {
            Self::new_sampler(pid, config)
        }
    }

    /// Creates a new sampler object, reading from a single process only
    fn new_sampler(pid: Pid, config: &Config) -> Result<Sampler, Error> {
        let (tx, rx): (Sender<Sample>, Receiver<Sample>) = mpsc::channel();
        let (initialized_tx, initialized_rx): (
            Sender<Result<Version, Error>>,
            Receiver<Result<Version, Error>>,
        ) = mpsc::channel();
        let config = config.clone();
        let sampling_thread = thread::spawn(move || {
            // We need to create this object inside the thread here since PythonSpy objects don't
            // have the Send trait implemented on linux
            let mut spy = match PythonSpy::retry_new(pid, &config, 20) {
                Ok(spy) => {
                    if initialized_tx.send(Ok(spy.version.clone())).is_err() {
                        return;
                    }
                    spy
                }
                Err(e) => {
                    if initialized_tx.send(Err(e)).is_err() {}
                    return;
                }
            };

            for sleep in Timer::new(spy.config.sampling_rate as f64) {
                let mut sampling_errors = None;
                let traces = match spy.get_stack_traces() {
                    Ok(traces) => traces,
                    Err(e) => {
                        if spy.process.exe().is_err() {
                            info!(
                                "stopped sampling pid {} because the process exited",
                                spy.pid
                            );
                            break;
                        }
                        sampling_errors = Some(vec![(spy.pid, e)]);
                        Vec::new()
                    }
                };

                let late = sleep.err();
                if tx
                    .send(Sample {
<<<<<<< HEAD
                        traces: traces,
=======
                        traces,
>>>>>>> 013a8a8e
                        sampling_errors,
                        late,
                    })
                    .is_err()
                {
                    break;
                }
            }
        });

        let version = initialized_rx.recv()??;
        Ok(Sampler {
            rx: Some(rx),
            version: Some(version),
            sampling_thread: Some(sampling_thread),
        })
    }

    /// Creates a new sampler object that samples any python process in the
    /// process or child processes
    fn new_subprocess_sampler(pid: Pid, config: &Config) -> Result<Sampler, Error> {
        let process = remoteprocess::Process::new(pid)?;

        // Initialize a PythonSpy object per child, and build up the process tree
        let mut spies = HashMap::new();
        let mut retries = 10;
        spies.insert(pid, PythonSpyThread::new(pid, None, config)?);

        loop {
            for (childpid, parentpid) in process.child_processes()? {
                // If we can't create the child process, don't worry about it
                // can happen with zombie child processes etc
<<<<<<< HEAD
                match PythonSpyThread::new(childpid, Some(parentpid), &config) {
=======
                match PythonSpyThread::new(childpid, Some(parentpid), config) {
>>>>>>> 013a8a8e
                    Ok(spy) => {
                        spies.insert(childpid, spy);
                    }
                    Err(e) => {
                        warn!("Failed to open process {}: {}", childpid, e);
                    }
                }
            }

            // wait for all the various python spy objects to initialize, and break out of here
            // if we have one of them started.
            if spies.values_mut().any(|spy| spy.wait_initialized()) {
                break;
            }

            // Otherwise sleep for a short time and retry
            retries -= 1;
            if retries == 0 {
                return Err(format_err!(
                    "No python processes found in process {} or any of its subprocesses",
                    pid
                ));
            }
            std::thread::sleep(std::time::Duration::from_millis(100));
        }

        // Create a new thread to periodically monitor for new child processes, and update
        // the procesess map
        let spies = Arc::new(Mutex::new(spies));
        let monitor_spies = spies.clone();
        let monitor_config = config.clone();
        std::thread::spawn(move || {
            while process.exe().is_ok() {
                match monitor_spies.lock() {
                    Ok(mut spies) => {
                        for (childpid, parentpid) in process
                            .child_processes()
                            .expect("failed to get subprocesses")
                        {
                            if spies.contains_key(&childpid) {
                                continue;
                            }
                            match PythonSpyThread::new(childpid, Some(parentpid), &monitor_config) {
                                Ok(spy) => {
                                    spies.insert(childpid, spy);
                                }
                                Err(e) => {
                                    warn!("Failed to create spy for {}: {}", childpid, e);
                                }
                            }
                        }
                    }
                    Err(e) => {
                        error!("Failed to acquire lock: {}", e);
                    }
                }
                std::thread::sleep(Duration::from_millis(100));
            }
        });

        let mut process_info = HashMap::new();

        // Create a new thread to generate samples
        let config = config.clone();
        let (tx, rx): (Sender<Sample>, Receiver<Sample>) = mpsc::channel();
        let sampling_thread = std::thread::spawn(move || {
            for sleep in Timer::new(config.sampling_rate as f64) {
                let mut traces = Vec::new();
                let mut sampling_errors = None;

                let mut spies = match spies.lock() {
                    Ok(current) => current,
                    Err(e) => {
                        error!("Failed to get process tree: {}", e);
                        continue;
                    }
                };

                // Notify all the initialized spies to generate a trace
                for spy in spies.values_mut() {
                    if spy.initialized() {
                        spy.notify();
                    }
                }

                // collect the traces from each python spy if possible
                for spy in spies.values_mut() {
                    match spy.collect() {
                        Some(Ok(mut t)) => traces.append(&mut t),
                        Some(Err(e)) => {
                            let errors = sampling_errors.get_or_insert_with(Vec::new);
                            errors.push((spy.process.pid, e));
                        }
                        None => {}
                    }
                }

                // Annotate each trace with the process info
                for trace in traces.iter_mut() {
                    let pid = trace.pid;
                    // Annotate each trace with the process info for the current
                    let process = process_info
                        .entry(pid)
                        .or_insert_with(|| get_process_info(pid, &spies).map(|p| Arc::new(*p)));
                    trace.process_info = process.clone();
                }

                // Send the collected info back
                let late = sleep.err();
                if tx
                    .send(Sample {
                        traces,
                        sampling_errors,
                        late,
                    })
                    .is_err()
                {
                    break;
                }

                // If all of our spies have stopped, we're done
                if spies.len() == 0 || spies.values().all(|x| !x.running) {
                    break;
                }
            }
        });

        Ok(Sampler {
            rx: Some(rx),
            version: None,
            sampling_thread: Some(sampling_thread),
        })
    }
}

impl Iterator for Sampler {
    type Item = Sample;
    fn next(&mut self) -> Option<Self::Item> {
        self.rx.as_ref().unwrap().recv().ok()
    }
}

impl Drop for Sampler {
    fn drop(&mut self) {
        self.rx = None;
        if let Some(t) = self.sampling_thread.take() {
            t.join().unwrap();
        }
    }
}

struct PythonSpyThread {
    initialized_rx: Receiver<Result<Version, Error>>,
    notify_tx: Sender<()>,
    sample_rx: Receiver<Result<Vec<StackTrace>, Error>>,
    initialized: Option<Result<Version, Error>>,
    pub running: bool,
    notified: bool,
    pub process: remoteprocess::Process,
    pub parent: Option<Pid>,
    pub command_line: String,
}

impl PythonSpyThread {
    fn new(pid: Pid, parent: Option<Pid>, config: &Config) -> Result<PythonSpyThread, Error> {
        let (initialized_tx, initialized_rx): (
            Sender<Result<Version, Error>>,
            Receiver<Result<Version, Error>>,
        ) = mpsc::channel();
        let (notify_tx, notify_rx): (Sender<()>, Receiver<()>) = mpsc::channel();
        let (sample_tx, sample_rx): (
            Sender<Result<Vec<StackTrace>, Error>>,
            Receiver<Result<Vec<StackTrace>, Error>>,
        ) = mpsc::channel();
        let config = config.clone();
        let process = remoteprocess::Process::new(pid)?;
        let command_line = process
            .cmdline()
            .map(|x| x.join(" "))
<<<<<<< HEAD
            .unwrap_or("".to_owned());
=======
            .unwrap_or_else(|_| "".to_owned());
>>>>>>> 013a8a8e

        thread::spawn(move || {
            // We need to create this object inside the thread here since PythonSpy objects don't
            // have the Send trait implemented on linux
            let mut spy = match PythonSpy::retry_new(pid, &config, 5) {
                Ok(spy) => {
                    if initialized_tx.send(Ok(spy.version.clone())).is_err() {
                        return;
                    }
                    spy
                }
                Err(e) => {
                    warn!("Failed to profile python from process {}: {}", pid, e);
                    if initialized_tx.send(Err(e)).is_err() {}
                    return;
                }
            };

            for _ in notify_rx.iter() {
                let result = spy.get_stack_traces();
<<<<<<< HEAD
                if let Err(_) = result {
                    if spy.process.exe().is_err() {
                        info!(
                            "stopped sampling pid {} because the process exited",
                            spy.pid
                        );
                        break;
                    }
=======
                if result.is_err() && spy.process.exe().is_err() {
                    info!(
                        "stopped sampling pid {} because the process exited",
                        spy.pid
                    );
                    break;
>>>>>>> 013a8a8e
                }
                if sample_tx.send(result).is_err() {
                    break;
                }
            }
        });
        Ok(PythonSpyThread {
            initialized_rx,
            notify_tx,
            sample_rx,
            process,
            command_line,
            parent,
            initialized: None,
            running: false,
            notified: false,
        })
    }

    fn wait_initialized(&mut self) -> bool {
        match self.initialized_rx.recv() {
            Ok(status) => {
                self.running = status.is_ok();
                self.initialized = Some(status);
                self.running
            }
            Err(e) => {
                // shouldn't happen, but will be ok if it does
                warn!(
                    "Failed to get initialization status from PythonSpyThread: {}",
                    e
                );
                false
            }
        }
    }

    fn initialized(&mut self) -> bool {
        if let Some(init) = self.initialized.as_ref() {
            return init.is_ok();
        }
        match self.initialized_rx.try_recv() {
            Ok(status) => {
                self.running = status.is_ok();
                self.initialized = Some(status);
                self.running
            }
            Err(std::sync::mpsc::TryRecvError::Empty) => false,
            Err(std::sync::mpsc::TryRecvError::Disconnected) => {
                // this *shouldn't* happen
                warn!("Failed to get initialization status from PythonSpyThread: disconnected");
                false
            }
        }
    }

    fn notify(&mut self) {
        match self.notify_tx.send(()) {
            Ok(_) => {
                self.notified = true;
            }
            Err(_) => {
                self.running = false;
            }
        }
    }

    fn collect(&mut self) -> Option<Result<Vec<StackTrace>, Error>> {
        if !self.notified {
            return None;
        }
        self.notified = false;
        match self.sample_rx.recv() {
            Ok(sample) => Some(sample),
            Err(_) => {
                self.running = false;
                None
            }
        }
    }
}

fn get_process_info(pid: Pid, spies: &HashMap<Pid, PythonSpyThread>) -> Option<Box<ProcessInfo>> {
    spies.get(&pid).map(|spy| {
        let parent = spy
            .parent
            .and_then(|parentpid| get_process_info(parentpid, spies));
        Box::new(ProcessInfo {
            pid,
            parent,
            command_line: spy.command_line.clone(),
        })
    })
}<|MERGE_RESOLUTION|>--- conflicted
+++ resolved
@@ -81,11 +81,7 @@
                 let late = sleep.err();
                 if tx
                     .send(Sample {
-<<<<<<< HEAD
-                        traces: traces,
-=======
                         traces,
->>>>>>> 013a8a8e
                         sampling_errors,
                         late,
                     })
@@ -118,11 +114,7 @@
             for (childpid, parentpid) in process.child_processes()? {
                 // If we can't create the child process, don't worry about it
                 // can happen with zombie child processes etc
-<<<<<<< HEAD
-                match PythonSpyThread::new(childpid, Some(parentpid), &config) {
-=======
                 match PythonSpyThread::new(childpid, Some(parentpid), config) {
->>>>>>> 013a8a8e
                     Ok(spy) => {
                         spies.insert(childpid, spy);
                     }
@@ -302,11 +294,7 @@
         let command_line = process
             .cmdline()
             .map(|x| x.join(" "))
-<<<<<<< HEAD
-            .unwrap_or("".to_owned());
-=======
             .unwrap_or_else(|_| "".to_owned());
->>>>>>> 013a8a8e
 
         thread::spawn(move || {
             // We need to create this object inside the thread here since PythonSpy objects don't
@@ -327,23 +315,12 @@
 
             for _ in notify_rx.iter() {
                 let result = spy.get_stack_traces();
-<<<<<<< HEAD
-                if let Err(_) = result {
-                    if spy.process.exe().is_err() {
-                        info!(
-                            "stopped sampling pid {} because the process exited",
-                            spy.pid
-                        );
-                        break;
-                    }
-=======
                 if result.is_err() && spy.process.exe().is_err() {
                     info!(
                         "stopped sampling pid {} because the process exited",
                         spy.pid
                     );
                     break;
->>>>>>> 013a8a8e
                 }
                 if sample_tx.send(result).is_err() {
                     break;
