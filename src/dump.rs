use anyhow::Error;
use console::{style, Term};

use crate::config::Config;
use crate::python_spy::PythonSpy;
use crate::stack_trace::StackTrace;

use remoteprocess::Pid;

pub fn print_traces(pid: Pid, config: &Config, parent: Option<Pid>) -> Result<(), Error> {
    let mut process = PythonSpy::new(pid, config)?;
    if config.dump_json {
        let traces = process.get_stack_traces()?;
        println!("{}", serde_json::to_string_pretty(&traces)?);
        return Ok(());
    }

    println!(
        "Process {}: {}",
        style(process.pid).bold().yellow(),
        process.process.cmdline()?.join(" ")
    );

    println!(
        "Python v{} ({})",
        style(&process.version).bold(),
        style(process.process.exe()?).dim()
    );

    if let Some(parentpid) = parent {
        let parentprocess = remoteprocess::Process::new(parentpid)?;
        println!(
            "Parent Process {}: {}",
            style(parentpid).bold().yellow(),
            parentprocess.cmdline()?.join(" ")
        );
    }
    println!();
    let traces = process.get_stack_traces()?;
    for trace in traces.iter().rev() {
        print_trace(trace, true);
        if config.subprocesses {
            for (childpid, parentpid) in process
                .process
                .child_processes()
                .expect("failed to get subprocesses")
            {
                let term = Term::stdout();
                let (_, width) = term.size();

                println!("\n{}", &style("-".repeat(width as usize)).dim());
                // child_processes() returns the whole process tree, since we're recursing here
                // though we could end up printing grandchild processes multiple times. Limit down
                // to just once
                if parentpid == pid {
                    print_traces(childpid, config, Some(parentpid))?;
                }
            }
        }
    }
    Ok(())
}

pub fn print_trace(trace: &StackTrace, include_activity: bool) {
    let thread_id = trace.format_threadid();

    let status = if include_activity {
        format!(" ({})", trace.status_str())
    } else if trace.owns_gil {
        " (gil)".to_owned()
    } else {
        "".to_owned()
    };

    match trace.thread_name.as_ref() {
        Some(name) => {
            println!(
                "Thread {}{}: \"{}\"",
                style(thread_id).bold().yellow(),
                status,
                name
            );
        }
        None => {
            println!("Thread {}{}", style(thread_id).bold().yellow(), status);
        }
    };

    for frame in &trace.frames {
        let filename = match &frame.short_filename {
<<<<<<< HEAD
            Some(f) => &f,
=======
            Some(f) => f,
>>>>>>> 013a8a8e
            None => &frame.filename,
        };
        if frame.line != 0 {
            println!(
                "    {} ({}:{})",
                style(&frame.name).green(),
                style(&filename).cyan(),
                style(frame.line).dim()
            );
        } else {
            println!(
                "    {} ({})",
                style(&frame.name).green(),
                style(&filename).cyan()
            );
        }

        if let Some(locals) = &frame.locals {
            let mut shown_args = false;
            let mut shown_locals = false;
            for local in locals {
                if local.arg && !shown_args {
                    println!("        {}", style("Arguments:").dim());
                    shown_args = true;
                } else if !local.arg && !shown_locals {
                    println!("        {}", style("Locals:").dim());
                    shown_locals = true;
                }

                let repr = local.repr.as_deref().unwrap_or("?");
                println!("            {}: {}", local.name, repr);
            }
        }
    }
}<|MERGE_RESOLUTION|>--- conflicted
+++ resolved
@@ -88,11 +88,7 @@
 
     for frame in &trace.frames {
         let filename = match &frame.short_filename {
-<<<<<<< HEAD
-            Some(f) => &f,
-=======
             Some(f) => f,
->>>>>>> 013a8a8e
             None => &frame.filename,
         };
         if frame.line != 0 {
