use std::collections::HashMap;
use std::io;
use std::io::{Read, Write};
use std::sync::{atomic, Arc, Mutex};
use std::thread;
use std::vec::Vec;

use anyhow::Error;
use console::{style, Term};

use crate::config::Config;
use crate::stack_trace::{Frame, StackTrace};
use crate::version::Version;

pub struct ConsoleViewer {
    #[allow(dead_code)]
    console_config: os_impl::ConsoleConfig,
    version: Option<Version>,
    command: String,
    sampling_rate: f64,
    running: Arc<atomic::AtomicBool>,
    options: Arc<Mutex<Options>>,
    stats: Stats,
    subprocesses: bool,
    config: Config,
}

impl ConsoleViewer {
    pub fn new(
        show_linenumbers: bool,
        python_command: &str,
        version: &Option<Version>,
        config: &Config,
    ) -> io::Result<ConsoleViewer> {
        let sampling_rate = 1.0 / (config.sampling_rate as f64);
        let running = Arc::new(atomic::AtomicBool::new(true));
        let options = Arc::new(Mutex::new(Options::new(show_linenumbers)));

        // listen for keyboard events in a separate thread to avoid blocking here
        let input_running = running.clone();
        let input_options = options.clone();
        thread::spawn(move || {
            while input_running.load(atomic::Ordering::Relaxed) {
                // TODO: there isn't a non-blocking version of stdin, so this will capture the
                // next keystroke after the ConsoleViewer object has been destroyed =(
                if let Some(Ok(key)) = std::io::stdin().bytes().next() {
                    let mut options = input_options.lock().unwrap();
                    options.dirty = true;
                    let previous_usage = options.usage;
                    match key as char {
                        'R' | 'r' => options.reset = true,
                        'L' | 'l' => options.show_linenumbers = !options.show_linenumbers,
                        'X' | 'x' => options.usage = false,
                        '?' => options.usage = true,
                        '1' => options.sort_column = 1,
                        '2' => options.sort_column = 2,
                        '3' => options.sort_column = 3,
                        '4' => options.sort_column = 4,
                        _ => {}
                    }

                    options.reset_style = previous_usage != options.usage;
                }
            }
        });

        Ok(ConsoleViewer {
            console_config: os_impl::ConsoleConfig::new()?,
            version: version.clone(),
            command: python_command.to_owned(),
            running,
            options,
            sampling_rate,
            subprocesses: config.subprocesses,
            stats: Stats::new(),
            config: config.clone(),
        })
    }

    pub fn increment(&mut self, traces: &[StackTrace]) -> Result<(), Error> {
        self.maybe_reset();
        self.stats.threads = 0;
        self.stats.processes = 0;
        let mut last_pid = None;
        for trace in traces {
            self.stats.threads += 1;
            if last_pid != Some(trace.pid) {
                self.stats.processes += 1;
                last_pid = Some(trace.pid);
            }

            if !(self.config.include_idle || trace.active) {
                continue;
            }

            if self.config.gil_only && !trace.owns_gil {
                continue;
            }

            if trace.owns_gil {
                self.stats.gil += 1
            }

            if trace.active {
                self.stats.active += 1
            }

            update_function_statistics(&mut self.stats.line_counts, trace, |frame| {
                let filename = match &frame.short_filename {
<<<<<<< HEAD
                    Some(f) => &f,
=======
                    Some(f) => f,
>>>>>>> 013a8a8e
                    None => &frame.filename,
                };
                if frame.line != 0 {
                    format!("{} ({}:{})", frame.name, filename, frame.line)
                } else {
                    format!("{} ({})", frame.name, filename)
                }
            });

            update_function_statistics(&mut self.stats.function_counts, trace, |frame| {
                let filename = match &frame.short_filename {
<<<<<<< HEAD
                    Some(f) => &f,
=======
                    Some(f) => f,
>>>>>>> 013a8a8e
                    None => &frame.filename,
                };
                format!("{} ({})", frame.name, filename)
            });
        }
        self.increment_common()?;
        Ok(())
    }

    pub fn display(&self) -> std::io::Result<()> {
        // Get the top aggregate function calls (either by line or by function as )
        let mut options = self.options.lock().unwrap();
        options.dirty = false;
        let counts = if options.show_linenumbers {
            &self.stats.line_counts
        } else {
            &self.stats.function_counts
        };
        let mut counts: Vec<(&FunctionStatistics, &str)> =
            counts.iter().map(|(x, y)| (y, x.as_ref())).collect();

        // TODO: subsort ?
        match options.sort_column {
            1 => counts.sort_unstable_by(|a, b| b.0.current_own.cmp(&a.0.current_own)),
            2 => counts.sort_unstable_by(|a, b| b.0.current_total.cmp(&a.0.current_total)),
            3 => counts.sort_unstable_by(|a, b| b.0.overall_own.cmp(&a.0.overall_own)),
            4 => counts.sort_unstable_by(|a, b| b.0.overall_total.cmp(&a.0.overall_total)),
            _ => panic!("unknown sort column. this really shouldn't happen"),
        }
        let term = Term::stdout();
        let (height, width) = term.size();
        let width = width as usize;

        // this macro acts like println but also clears the rest of the line if there is already text
        // written there. This is to avoid flickering on redraw, and lets us update just by moving the cursor
        // position to the top left.
        macro_rules! out {
            () => (term.clear_line()?; term.write_line("")?);
            ($($arg:tt)*) => { term.clear_line()?; term.write_line(&format!($($arg)*))?; }
        }

        if options.reset_style {
            #[cfg(windows)]
            self.console_config.reset_styles()?;
            options.reset_style = false;
        }

        self.console_config.reset_cursor()?;
        let mut header_lines = if options.usage { 18 } else { 8 };

        if let Some(delay) = self.stats.last_delay {
            let late_rate = self.stats.late_samples as f64 / self.stats.overall_samples as f64;
            if late_rate > 0.10 && delay > std::time::Duration::from_secs(1) {
                let msg = format!("{:.2?} behind in sampling, results may be inaccurate. Try reducing the sampling rate.", delay);
                out!("{}", style(msg).red());
                header_lines += 1;
            }
        }

        if self.subprocesses {
            out!(
                "Collecting samples from '{}' and subprocesses",
                style(&self.command).green()
            );
        } else {
            out!(
                "Collecting samples from '{}' (python v{})",
                style(&self.command).green(),
                self.version.as_ref().unwrap()
            );
        }

        let error_rate = self.stats.errors as f64 / self.stats.overall_samples as f64;
        if error_rate >= 0.01 && self.stats.overall_samples > 100 {
            let error_string = self.stats.last_error.as_ref().unwrap();
            out!(
                "Total Samples {}, Error Rate {:.2}% ({})",
                style(self.stats.overall_samples).bold(),
                style(error_rate * 100.0).bold().red(),
                style(error_string).bold()
            );
        } else {
            out!("Total Samples {}", style(self.stats.overall_samples).bold());
        }

        out!(
            "GIL: {:.2}%, Active: {:>.2}%, Threads: {}{}",
            style(100.0 * self.stats.gil as f64 / self.stats.current_samples as f64).bold(),
            style(100.0 * self.stats.active as f64 / self.stats.current_samples as f64).bold(),
            style(self.stats.threads).bold(),
            if self.subprocesses {
                format!(", Processes {}", style(self.stats.processes).bold())
            } else {
                "".to_owned()
            }
        );

        out!();

        // Build up the header for the table
        let mut percent_own_header = style("%Own ").reverse();
        let mut percent_total_header = style("%Total").reverse();
        let mut time_own_header = style("OwnTime").reverse();
        let mut time_total_header = style("TotalTime").reverse();
        match options.sort_column {
            1 => percent_own_header = percent_own_header.bold(),
            2 => percent_total_header = percent_total_header.bold(),
            3 => time_own_header = time_own_header.bold(),
            4 => time_total_header = time_total_header.bold(),
            _ => {}
        }

        let function_header = if options.show_linenumbers {
            style("  Function (filename:line)").reverse()
        } else {
            style("  Function (filename)").reverse()
        };

        // If we aren't at least 50 characters wide, lets use two lines per entry
        // Otherwise, truncate the filename so that it doesn't wrap around to the next line
        let header_lines = if width > 50 {
            header_lines
        } else {
            header_lines + height as usize / 2
        };
<<<<<<< HEAD
        let max_function_width = if width > 50 {
            width as usize - 35
        } else {
            width as usize
        };
=======
        let max_function_width = if width > 50 { width - 35 } else { width };
>>>>>>> 013a8a8e

        out!(
            "{:>7}{:>8}{:>9}{:>11}{:width$}",
            percent_own_header,
            percent_total_header,
            time_own_header,
            time_total_header,
            function_header,
            width = max_function_width
        );

        let mut written = 0;
        for (samples, label) in counts.iter().take(height as usize - header_lines) {
            out!(
                "{:>6.2}% {:>6.2}% {:>7}s {:>8}s   {:.width$}",
                100.0 * samples.current_own as f64 / (self.stats.current_samples as f64),
                100.0 * samples.current_total as f64 / (self.stats.current_samples as f64),
                display_time(samples.overall_own as f64 * self.sampling_rate),
                display_time(samples.overall_total as f64 * self.sampling_rate),
                label,
                width = max_function_width - 2
            );
            written += 1;
        }
        for _ in written..height as usize - header_lines {
            out!();
        }

        out!();
        if options.usage {
            out!(
                "{:width$}",
                style(" Keyboard Shortcuts ").reverse(),
<<<<<<< HEAD
                width = width as usize
=======
                width = width
>>>>>>> 013a8a8e
            );
            out!();
            out!("{:^12}{:<}", style("key").green(), style("action").green());
            out!(
                "{:^12}{:<}",
                "1",
                "Sort by %Own (% of time currently spent in the function)"
            );
            out!(
                "{:^12}{:<}",
                "2",
                "Sort by %Total (% of time currently in the function and its children)"
            );
            out!(
                "{:^12}{:<}",
                "3",
                "Sort by OwnTime (Overall time spent in the function)"
            );
            out!(
                "{:^12}{:<}",
                "4",
                "Sort by TotalTime (Overall time spent in the function and its children)"
            );
            out!(
                "{:^12}{:<}",
                "L,l",
                "Toggle between aggregating by line number or by function"
            );
            out!("{:^12}{:<}", "R,r", "Reset statistics");
            out!("{:^12}{:<}", "X,x", "Exit this help screen");
            out!();
            //println!("{:^12}{:<}", "Control-C", "Quit py-spy");
        } else {
            out!(
                "Press {} to quit, or {} for help.",
                style("Control-C").bold().reverse(),
                style("?").bold().reverse()
            );
        }
        std::io::stdout().flush()?;

        Ok(())
    }

    pub fn increment_error(&mut self, err: &Error) -> Result<(), Error> {
        self.maybe_reset();
        self.stats.errors += 1;
        self.stats.last_error = Some(format!("{}", err));
        self.increment_common()
    }

    pub fn increment_late_sample(&mut self, delay: std::time::Duration) {
        self.stats.late_samples += 1;
        self.stats.last_delay = Some(delay);
    }

    pub fn should_refresh(&self) -> bool {
        // update faster if we only have a few samples, or if we changed options
        match self.stats.overall_samples {
            10 | 100 | 500 => true,
            _ => {
                self.options.lock().unwrap().dirty
                    || self.stats.elapsed >= self.config.refresh_seconds
            }
        }
    }

    // shared code between increment and increment_error
    fn increment_common(&mut self) -> Result<(), Error> {
        self.stats.current_samples += 1;
        self.stats.overall_samples += 1;
        self.stats.elapsed += self.sampling_rate;

        if self.should_refresh() {
            self.display()?;
            self.stats.reset_current();
        }
        Ok(())
    }

    fn maybe_reset(&mut self) {
        let mut options = self.options.lock().unwrap();
        if options.reset {
            self.stats = Stats::new();
            options.reset = false;
        }
    }
}

impl Drop for ConsoleViewer {
    fn drop(&mut self) {
        self.running.store(false, atomic::Ordering::Relaxed);
    }
}

#[derive(Eq, PartialEq, Ord, PartialOrd, Debug)]
struct FunctionStatistics {
    current_own: u64,
    current_total: u64,
    overall_own: u64,
    overall_total: u64,
}

fn update_function_statistics<K>(
    counts: &mut HashMap<String, FunctionStatistics>,
    trace: &StackTrace,
    key_func: K,
) where
    K: Fn(&Frame) -> String,
{
    // we need to deduplicate (so we don't overcount cumulative stats with recursive function calls)
    let mut current = HashMap::new();
    for (i, frame) in trace.frames.iter().enumerate() {
        let key = key_func(frame);
        current.entry(key).or_insert(i);
    }

    for (key, order) in current {
        let entry = counts.entry(key).or_insert_with(|| FunctionStatistics {
            current_own: 0,
            current_total: 0,
            overall_own: 0,
            overall_total: 0,
        });
        entry.current_total += 1;
        entry.overall_total += 1;

        if order == 0 {
            entry.current_own += 1;
            entry.overall_own += 1;
        }
    }
}

struct Options {
    dirty: bool,
    usage: bool,
    reset_style: bool,
    sort_column: i32,
    show_linenumbers: bool,
    reset: bool,
}

struct Stats {
    current_samples: u64,
    overall_samples: u64,
    elapsed: f64,
    errors: u64,
    late_samples: u64,
    threads: u64,
    processes: u64,
    active: u64,
    gil: u64,
    function_counts: HashMap<String, FunctionStatistics>,
    line_counts: HashMap<String, FunctionStatistics>,
    last_error: Option<String>,
    last_delay: Option<std::time::Duration>,
}

impl Options {
    fn new(show_linenumbers: bool) -> Options {
        Options {
            dirty: false,
            usage: false,
            reset: false,
            sort_column: 3,
            show_linenumbers,
            reset_style: false,
        }
    }
}

impl Stats {
    fn new() -> Stats {
        Stats {
            current_samples: 0,
            overall_samples: 0,
            elapsed: 0.,
            errors: 0,
            late_samples: 0,
            threads: 0,
            processes: 0,
            gil: 0,
            active: 0,
            line_counts: HashMap::new(),
            function_counts: HashMap::new(),
            last_error: None,
            last_delay: None,
        }
    }

    pub fn reset_current(&mut self) {
        // reset current statistics
        for val in self.line_counts.values_mut() {
            val.current_total = 0;
            val.current_own = 0;
        }

        for val in self.function_counts.values_mut() {
            val.current_total = 0;
            val.current_own = 0;
        }
        self.gil = 0;
        self.active = 0;
        self.current_samples = 0;
        self.elapsed = 0.;
    }
}

// helper function for formatting time values (hide decimals for larger values)
fn display_time(val: f64) -> String {
    if val > 1000.0 {
        format!("{:.0}", val)
    } else if val >= 100.0 {
        format!("{:.1}", val)
    } else if val >= 1.0 {
        format!("{:.2}", val)
    } else {
        format!("{:.3}", val)
    }
}

/*
This rest of this code is OS specific functions for setting up keyboard input appropriately
(don't wait for a newline, and disable echo), and clearing the terminal window.

This is all relatively low level, but there doesn't seem to be any great libraries out there
for doing this:
    https://github.com/redox-os/termion doesn't work on windows
    https://github.com/gyscos/Cursive requires ncurses installed
    https://github.com/ihalila/pancurses requires ncurses installed
 */

// operating system specific details on setting up console to receive single characters without displaying
#[cfg(unix)]
mod os_impl {
    use super::*;
    use termios::{tcsetattr, Termios, ECHO, ICANON, TCSANOW};

    pub struct ConsoleConfig {
        termios: Termios,
        stdin: i32,
    }

    impl ConsoleConfig {
        pub fn new() -> io::Result<ConsoleConfig> {
            // Set up stdin to not echo the input, and not wait for a return
            let stdin = 0;
            let termios = Termios::from_fd(stdin)?;
            {
                let mut termios = termios;
                termios.c_lflag &= !(ICANON | ECHO);
                tcsetattr(stdin, TCSANOW, &termios)?;
            }

            // flush current screen so that when we clear, we don't overwrite history
            let height = Term::stdout().size().0;
            for _ in 0..=height {
                println!();
            }

            Ok(ConsoleConfig { termios, stdin })
        }

        pub fn reset_cursor(&self) -> io::Result<()> {
            // reset cursor to top left position https://en.wikipedia.org/wiki/ANSI_escape_code
            print!("\x1B[H");
            Ok(())
        }
    }

    impl Drop for ConsoleConfig {
        fn drop(&mut self) {
            tcsetattr(self.stdin, TCSANOW, &self.termios).unwrap();
        }
    }
}

// operating system specific details on setting up console to receive single characters
#[cfg(windows)]
mod os_impl {
    use super::*;
    use winapi::shared::minwindef::DWORD;
    use winapi::um::consoleapi::{GetConsoleMode, SetConsoleMode};
    use winapi::um::handleapi::INVALID_HANDLE_VALUE;
    use winapi::um::processenv::GetStdHandle;
    use winapi::um::winbase::{STD_INPUT_HANDLE, STD_OUTPUT_HANDLE};
    use winapi::um::wincon::{
        FillConsoleOutputAttribute, GetConsoleScreenBufferInfo, SetConsoleCursorPosition,
        CONSOLE_SCREEN_BUFFER_INFO, COORD, ENABLE_ECHO_INPUT, ENABLE_LINE_INPUT,
    };
    use winapi::um::winnt::HANDLE;

    pub struct ConsoleConfig {
        stdin: HANDLE,
        mode: DWORD,
        top_left: COORD,
    }

    impl ConsoleConfig {
        pub fn new() -> io::Result<ConsoleConfig> {
            unsafe {
                let stdin = GetStdHandle(STD_INPUT_HANDLE);
                if stdin == INVALID_HANDLE_VALUE {
                    return Err(io::Error::last_os_error());
                }

                let mut mode: DWORD = 0;
                if GetConsoleMode(stdin, &mut mode) == 0 {
                    return Err(io::Error::last_os_error());
                }

                if SetConsoleMode(stdin, mode & !(ENABLE_LINE_INPUT | ENABLE_ECHO_INPUT)) == 0 {
                    return Err(io::Error::last_os_error());
                }

                let stdout = GetStdHandle(STD_OUTPUT_HANDLE);

                // flush current screen so that when we clear, we don't overwrite history
                let height = Term::stdout().size().0 as i16;
                for _ in 0..height + 1 {
                    println!();
                }

                // Get information about the current console (size/background etc)
                let mut csbi = CONSOLE_SCREEN_BUFFER_INFO::default();
                if GetConsoleScreenBufferInfo(stdout, &mut csbi) == 0 {
                    return Err(io::Error::last_os_error());
                }

                // Figure out a consistent spot in the terminal buffer to write output to
                let mut top_left = csbi.dwCursorPosition;
                top_left.X = 0;
                top_left.Y = if top_left.Y > height {
                    top_left.Y - height
                } else {
                    0
                };

                Ok(ConsoleConfig {
                    stdin,
                    mode,
                    top_left,
                })
            }
        }

        pub fn reset_cursor(&self) -> io::Result<()> {
            unsafe {
                // Set cursor to top-left using the win32 api.
                // (this works better than moving the cursor using ANSI escape codes in the
                // case when the user is scrolling the terminal window)
                let stdout = GetStdHandle(STD_OUTPUT_HANDLE);
                if SetConsoleCursorPosition(stdout, self.top_left) == 0 {
                    return Err(io::Error::last_os_error());
                }
                Ok(())
            }
        }

        pub fn reset_styles(&self) -> io::Result<()> {
            unsafe {
                let stdout = GetStdHandle(STD_OUTPUT_HANDLE);
                let mut csbi = CONSOLE_SCREEN_BUFFER_INFO::default();
                if GetConsoleScreenBufferInfo(stdout, &mut csbi) == 0 {
                    return Err(io::Error::last_os_error());
                }

                let mut written: DWORD = 0;
                let console_size = ((1 + csbi.srWindow.Bottom - csbi.srWindow.Top)
                    * (csbi.srWindow.Right - csbi.srWindow.Left))
                    as DWORD;
                if FillConsoleOutputAttribute(
                    stdout,
                    csbi.wAttributes,
                    console_size,
                    self.top_left,
                    &mut written,
                ) == 0
                {
                    return Err(io::Error::last_os_error());
                }
                Ok(())
            }
        }
    }

    impl Drop for ConsoleConfig {
        fn drop(&mut self) {
            unsafe {
                SetConsoleMode(self.stdin, self.mode);
            }
        }
    }
}<|MERGE_RESOLUTION|>--- conflicted
+++ resolved
@@ -107,11 +107,7 @@
 
             update_function_statistics(&mut self.stats.line_counts, trace, |frame| {
                 let filename = match &frame.short_filename {
-<<<<<<< HEAD
-                    Some(f) => &f,
-=======
                     Some(f) => f,
->>>>>>> 013a8a8e
                     None => &frame.filename,
                 };
                 if frame.line != 0 {
@@ -123,11 +119,7 @@
 
             update_function_statistics(&mut self.stats.function_counts, trace, |frame| {
                 let filename = match &frame.short_filename {
-<<<<<<< HEAD
-                    Some(f) => &f,
-=======
                     Some(f) => f,
->>>>>>> 013a8a8e
                     None => &frame.filename,
                 };
                 format!("{} ({})", frame.name, filename)
@@ -253,15 +245,7 @@
         } else {
             header_lines + height as usize / 2
         };
-<<<<<<< HEAD
-        let max_function_width = if width > 50 {
-            width as usize - 35
-        } else {
-            width as usize
-        };
-=======
         let max_function_width = if width > 50 { width - 35 } else { width };
->>>>>>> 013a8a8e
 
         out!(
             "{:>7}{:>8}{:>9}{:>11}{:width$}",
@@ -295,11 +279,7 @@
             out!(
                 "{:width$}",
                 style(" Keyboard Shortcuts ").reverse(),
-<<<<<<< HEAD
-                width = width as usize
-=======
                 width = width
->>>>>>> 013a8a8e
             );
             out!();
             out!("{:^12}{:<}", style("key").green(), style("action").green());
