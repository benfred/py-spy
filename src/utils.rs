--- conflicted
+++ resolved
@@ -24,7 +24,6 @@
     None
 }
 
-<<<<<<< HEAD
 pub fn is_subrange<T: Eq + Ord + Add + CheckedAdd + Zero>(
     start: T,
     size: T,
@@ -37,6 +36,10 @@
         && sub_start.checked_add(&sub_size).is_some()
         && sub_start >= start
         && sub_start + sub_size <= start + size
+}
+
+pub fn offset_of<T, M>(object: *const T, member: *const M) -> usize {
+    member as usize - object as usize
 }
 
 #[cfg(test)]
@@ -76,8 +79,4 @@
         assert!(!is_subrange(0, 10, 1, 10));
         assert!(!is_subrange(0, 10, 9, 2));
     }
-=======
-pub fn offset_of<T, M>(object: *const T, member: *const M) -> usize {
-    member as usize - object as usize
->>>>>>> 114e6981
 }