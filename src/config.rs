use clap::{App, ArgEnum, AppSettings, Arg, crate_description, crate_name, crate_version, PossibleValue};
use log::info;
use remoteprocess::Pid;

/// Options on how to collect samples from a python process
#[derive(Debug, Clone, Eq, PartialEq)]
pub struct Config {
    /// Whether or not we should stop the python process when taking samples.
    /// Setting this to false will reduce the performance impact on the target
    /// python process, but can lead to incorrect results like partial stack
    /// traces being returned or a higher sampling error rate
    pub blocking: LockingStrategy,

    /// Whether or not to profile native extensions. Note: this option can not be
    /// used with the nonblocking option, as we have to pause the process to collect
    /// the native stack traces
    pub native: bool,

    // The following config options only apply when using py-spy as an application
    #[doc(hidden)]
    pub command: String,
    #[doc(hidden)]
    pub pid: Option<Pid>,
    #[doc(hidden)]
    pub python_program: Option<Vec<String>>,
    #[doc(hidden)]
    pub sampling_rate: u64,
    #[doc(hidden)]
    pub filename: Option<String>,
    #[doc(hidden)]
    pub format: Option<FileFormat>,
    #[doc(hidden)]
    pub show_line_numbers: bool,
    #[doc(hidden)]
    pub duration: RecordDuration,
    #[doc(hidden)]
    pub include_idle: bool,
    #[doc(hidden)]
    pub include_thread_ids: bool,
    #[doc(hidden)]
    pub subprocesses: bool,
    #[doc(hidden)]
    pub gil_only: bool,
    #[doc(hidden)]
    pub hide_progress: bool,
    #[doc(hidden)]
    pub capture_output: bool,
    #[doc(hidden)]
    pub dump_json: bool,
    #[doc(hidden)]
    pub address: Option<String>,
    #[doc(hidden)]
    pub dump_locals: u64,
    #[doc(hidden)]
    pub full_filenames: bool,
    #[doc(hidden)]
<<<<<<< HEAD
    pub lineno: LineNo,
}

#[allow(non_camel_case_types)]
#[derive(ArgEnum, Debug, Copy, Clone, Eq, PartialEq)]
pub enum FileFormat {
    flamegraph,
    raw,
    speedscope
}

impl FileFormat {
    pub fn possible_values() -> impl Iterator<Item = PossibleValue<'static>> {
        FileFormat::value_variants()
            .iter()
            .filter_map(ArgEnum::to_possible_value)
    }
=======
    pub address: Option<String>,
>>>>>>> 3f2b861d
}

impl std::str::FromStr for FileFormat {
    type Err = String;

    fn from_str(s: &str) -> Result<Self, Self::Err> {
        for variant in Self::value_variants() {
            if variant.to_possible_value().unwrap().matches(s, false) {
                return Ok(*variant);
            }
        }
        Err(format!("Invalid fileformat: {}", s))
    }
}



#[derive(Debug, Clone, Eq, PartialEq)]
pub enum LockingStrategy {
    NonBlocking,
    #[allow(dead_code)]
    AlreadyLocked,
    Lock
}

#[derive(Debug, Clone, Eq, PartialEq)]
pub enum RecordDuration {
    Unlimited,
    Seconds(u64)
}

#[derive(Debug, Clone, Eq, PartialEq, Copy)]
pub enum LineNo {
    NoLine,
    FirstLineNo,
    LastInstruction
}

impl Default for Config {
    /// Initializes a new Config object with default parameters
    #[allow(dead_code)]
    fn default() -> Config {
        Config{pid: None, python_program: None, filename: None, format: None,
               command: String::from("top"),
               blocking: LockingStrategy::Lock, show_line_numbers: false, sampling_rate: 100,
               duration: RecordDuration::Unlimited, native: false,
               gil_only: false, include_idle: false, include_thread_ids: false,
               hide_progress: false, capture_output: true, dump_json: false, dump_locals: 0, subprocesses: false,
<<<<<<< HEAD
               full_filenames: false, lineno: LineNo::LastInstruction, address: None }
=======
               full_filenames: false, address: None}
>>>>>>> 3f2b861d
    }
}

impl Config {
    /// Uses clap to set config options from commandline arguments
    pub fn from_commandline() -> Config {
        let args: Vec<String> = std::env::args().collect();
        Config::from_args(&args).unwrap_or_else( |e| e.exit() )
    }

    pub fn from_args(args: &[String]) -> clap::Result<Config> {
        // pid/native/nonblocking/rate/python_program/subprocesses/full_filenames arguments can be
        // used across various subcommand - define once here
        let pid = Arg::new("pid")
                    .short('p')
                    .long("pid")
                    .value_name("pid")
                    .help("PID of a running python program to spy on")
                    .takes_value(true);

        #[cfg(unwind)]
        let native = Arg::new("native")
                    .short('n')
                    .long("native")
                    .help("Collect stack traces from native extensions written in Cython, C or C++");

        #[cfg(not(target_os="freebsd"))]
        let nonblocking = Arg::new("nonblocking")
                    .long("nonblocking")
                    .help("Don't pause the python process when collecting samples. Setting this option will reduce \
                          the performance impact of sampling, but may lead to inaccurate results");

        let rate = Arg::new("rate")
                    .short('r')
                    .long("rate")
                    .value_name("rate")
                    .help("The number of samples to collect per second")
                    .default_value("100")
                    .takes_value(true);

        let subprocesses = Arg::new("subprocesses")
                            .short('s')
                            .long("subprocesses")
                            .help("Profile subprocesses of the original process");

        let full_filenames = Arg::new("full_filenames")
                                .long("full-filenames")
                                .help("Show full Python filenames, instead of shortening to show only the package part");
        let program = Arg::new("python_program")
                    .help("commandline of a python program to run")
                    .multiple_values(true);

        let idle = Arg::new("idle")
                .short('i')
                .long("idle")
                .help("Include stack traces for idle threads");

        let gil = Arg::new("gil")
                .short('g')
                .long("gil")
                .help("Only include traces that are holding on to the GIL");

<<<<<<< HEAD
        let serve = App::new("serve")
            .about("Experimental. Start a webserver hosting a continous interactive view of the python program")
            .arg(program.clone())
            .arg(pid.clone().required_unless_present("python_program"))
            .arg(rate.clone())
            .arg(Arg::new("address")
                .short('a')
=======
        let serve = clap::SubCommand::with_name("serve")
            .about("Start a webserver hosting a continous interactive view of the python program")
            .arg(program.clone())
            .arg(pid.clone())
            .arg(rate.clone())
            .arg(gil.clone())
            .arg(idle.clone())
            .arg(Arg::with_name("address")
                .short("a")
>>>>>>> 3f2b861d
                .long("address")
                .value_name("address")
                .help("Address to serve results on (<host>:<port>)")
                .default_value("0.0.0.0:8000")
                .takes_value(true))
            .arg(subprocesses.clone());

<<<<<<< HEAD
        let record = App::new("record")
=======
        let record = clap::SubCommand::with_name("record")
>>>>>>> 3f2b861d
            .about("Records stack trace information to a flamegraph, speedscope or raw file")
            .arg(program.clone())
            .arg(pid.clone().required_unless_present("python_program"))
            .arg(full_filenames.clone())
            .arg(Arg::new("output")
                .short('o')
                .long("output")
                .value_name("filename")
                .help("Output filename")
                .takes_value(true)
                .required(false))
            .arg(Arg::new("format")
                .short('f')
                .long("format")
                .value_name("format")
                .help("Output file format")
                .takes_value(true)
                .possible_values(FileFormat::possible_values())
                .ignore_case(true)
                .default_value("flamegraph"))
            .arg(Arg::new("duration")
                .short('d')
                .long("duration")
                .value_name("duration")
                .help("The number of seconds to sample for")
                .default_value("unlimited")
                .takes_value(true))
            .arg(rate.clone())
            .arg(subprocesses.clone())
            .arg(Arg::new("function")
                .short('F')
                .long("function")
                .help("Aggregate samples by function's first line number, instead of current line number"))
            .arg(Arg::new("nolineno")
                .long("nolineno")
                .help("Do not show line numbers"))
            .arg(Arg::new("threads")
                .short('t')
                .long("threads")
                .help("Show thread ids in the output"))
            .arg(gil.clone())
            .arg(idle.clone())
            .arg(Arg::new("capture")
                .long("capture")
                .hide(true)
                .help("Captures output from child process"))
            .arg(Arg::new("hideprogress")
                .long("hideprogress")
                .hide(true)
                .help("Hides progress bar (useful for showing error output on record)"));

        let top = App::new("top")
            .about("Displays a top like view of functions consuming CPU")
            .arg(program.clone())
            .arg(pid.clone().required_unless_present("python_program"))
            .arg(rate.clone())
            .arg(subprocesses.clone())
            .arg(full_filenames.clone())
            .arg(gil.clone())
            .arg(idle.clone());

        let dump = App::new("dump")
            .about("Dumps stack traces for a target program to stdout")
            .arg(pid.clone().required(true))
            .arg(full_filenames.clone())
            .arg(Arg::new("locals")
                .short('l')
                .long("locals")
                .multiple_occurrences(true)
                .help("Show local variables for each frame. Passing multiple times (-ll) increases verbosity"))
            .arg(Arg::new("json")
                .short('j')
                .long("json")
                .help("Format output as JSON"));

        let completions = App::new("completions")
            .about("Generate shell completions")
            .setting(AppSettings::Hidden)
            .arg(Arg::new("shell")
                .possible_values(clap_complete::Shell::possible_values())
                .help("Shell type"));

        // add native unwinding if appropriate
        #[cfg(unwind)]
        let serve = serve.arg(native.clone());
        #[cfg(unwind)]
        let serve = serve.arg(native.clone());
        #[cfg(unwind)]
        let record = record.arg(native.clone());
        #[cfg(unwind)]
        let top = top.arg(native.clone());
        #[cfg(unwind)]
        let dump = dump.arg(native.clone());

        // Nonblocking isn't an option for freebsd, remove
        #[allow(unused_variables)]
        #[cfg(not(target_os="freebsd"))]
        let serve = serve.arg(nonblocking.clone());
        #[cfg(not(target_os="freebsd"))]
        let record = record.arg(nonblocking.clone());
        #[cfg(not(target_os="freebsd"))]
        let top = top.arg(nonblocking.clone());
        #[cfg(not(target_os="freebsd"))]
        let dump = dump.arg(nonblocking.clone());

        let app = App::new(crate_name!())
            .version(crate_version!())
            .about(crate_description!())
            .setting(clap::AppSettings::InferSubcommands)
            .setting(clap::AppSettings::SubcommandRequiredElseHelp)
<<<<<<< HEAD
            .global_setting(clap::AppSettings::DeriveDisplayOrder);

        #[cfg(feature="serve")]
        let app = app.subcommand(serve);

        let mut app = app.subcommand(record)
=======
            .global_setting(clap::AppSettings::DeriveDisplayOrder)
            .global_setting(clap::AppSettings::UnifiedHelpMessage)
            .subcommand(serve)
            .subcommand(record)
>>>>>>> 3f2b861d
            .subcommand(top)
            .subcommand(dump)
            .subcommand(completions);
        let matches = app.clone().try_get_matches_from(args)?;
        info!("Command line args: {:?}", matches);

        let mut config = Config::default();

        let (subcommand, matches) = matches.subcommand().unwrap();

        match subcommand {
            "record" => {
                config.sampling_rate = matches.value_of_t("rate")?;
                config.duration = match matches.value_of("duration") {
                    Some("unlimited") | None => RecordDuration::Unlimited,
                    Some(seconds) => RecordDuration::Seconds(seconds.parse().expect("invalid duration"))
                };
                config.format = Some(matches.value_of_t("format")?);
                config.filename = matches.value_of("output").map(|f| f.to_owned());
                config.show_line_numbers = matches.occurrences_of("nolineno") == 0;
                config.lineno = if matches.occurrences_of("nolineno") > 0 { LineNo::NoLine } else if matches.occurrences_of("function") > 0 { LineNo::FirstLineNo } else { LineNo::LastInstruction };
                config.include_thread_ids = matches.occurrences_of("threads") > 0;
                if matches.occurrences_of("nolineno") > 0 && matches.occurrences_of("function") > 0 {
                    eprintln!("--function & --nolinenos can't be used together");
                    std::process::exit(1);
                }
                config.hide_progress = matches.occurrences_of("hideprogress") > 0;
            },
            "top" => {
<<<<<<< HEAD
                config.sampling_rate = matches.value_of_t("rate")?;
            },
            "dump" => {
                config.dump_json = matches.occurrences_of("json") > 0;
                config.dump_locals = matches.occurrences_of("locals");
            },
=======
                config.sampling_rate = value_t!(matches, "rate", u64)?;
            },
            "serve" => {
                config.sampling_rate = value_t!(matches, "rate", u64)?;
                config.address = matches.value_of("address").map(|x| x.to_string()) ;
            }
>>>>>>> 3f2b861d
            "completions" => {
                let shell = matches.value_of_t::<clap_complete::Shell>("shell")?;
                let app_name = app.get_name().to_string();
                clap_complete::generate(shell, &mut app, app_name, &mut std::io::stdout());
                std::process::exit(0);
            },
            "serve" => {
                config.sampling_rate = matches.value_of_t("rate")?;
                config.address = matches.value_of("address").map(|x| x.to_string()) ;
            },
            _ => {}
        }

        match subcommand {
            "record" | "top" | "serve" => {
                config.python_program = matches.values_of("python_program").map(|vals| {
                    vals.map(|v| v.to_owned()).collect()
                });
                config.gil_only = matches.occurrences_of("gil") > 0;
                config.include_idle = matches.occurrences_of("idle") > 0;
                config.subprocesses = matches.occurrences_of("subprocesses") > 0;
            },
            _ => {}
        }

        config.command = subcommand.to_owned();

        // options that can be shared between subcommands
        config.pid = matches.value_of("pid").map(|p| p.parse().expect("invalid pid"));
        config.full_filenames = matches.occurrences_of("full_filenames") > 0;
        if cfg!(unwind) {
            config.native = matches.occurrences_of("native") > 0;
        }

        config.capture_output = config.command == "top" || matches.occurrences_of("capture") > 0;
        if !config.capture_output {
            config.hide_progress = true;
        }

        if matches.occurrences_of("nonblocking") > 0 {
            // disable native profiling if invalidly asked for
            if config.native  {
                eprintln!("Can't get native stack traces with the --nonblocking option.");
                std::process::exit(1);
            }
            config.blocking = LockingStrategy::NonBlocking;
        }

        #[cfg(windows)]
        {
            if config.native && config.subprocesses {
                // the native extension profiling code relies on dbghelp library, which doesn't
                // seem to work when connecting to multiple processes. disallow
                eprintln!("Can't get native stack traces with the ---subprocesses option on windows.");
                std::process::exit(1);
            }
        }

        #[cfg(target_os="freebsd")]
        {
           if config.pid.is_some() {
               if std::env::var("PYSPY_ALLOW_FREEBSD_ATTACH").is_err() {
                    eprintln!("On FreeBSD, running py-spy can cause an exception in the profiled process if the process \
                        is calling 'socket.connect'.");
                    eprintln!("While this is fixed in recent versions of python, you need to acknowledge the risk here by \
                        setting an environment variable PYSPY_ALLOW_FREEBSD_ATTACH to run this command.");
                    eprintln!("\nSee https://github.com/benfred/py-spy/issues/147 for more information");
                    std::process::exit(-1);
               }
            }
        }
        Ok(config)
    }
}

#[cfg(test)]
mod tests {
    use super::*;
    fn get_config(cmd: &str) -> clap::Result<Config> {
        #[cfg(target_os="freebsd")]
        std::env::set_var("PYSPY_ALLOW_FREEBSD_ATTACH", "1");
        let args: Vec<String> = cmd.split_whitespace().map(|x| x.to_owned()).collect();
        Config::from_args(&args)
    }

    #[test]
    fn test_parse_record_args() {
        // basic use case
        let config = get_config("py-spy record --pid 1234 --output foo").unwrap();
        assert_eq!(config.pid, Some(1234));
        assert_eq!(config.filename, Some(String::from("foo")));
        assert_eq!(config.format, Some(FileFormat::flamegraph));
        assert_eq!(config.command, String::from("record"));

        // same command using short versions of everything
        let short_config = get_config("py-spy r -p 1234 -o foo").unwrap();
        assert_eq!(config, short_config);

        // missing the --pid argument should fail
        assert_eq!(get_config("py-spy record -o foo").unwrap_err().kind,
                   clap::ErrorKind::MissingRequiredArgument);

        // but should work when passed a python program
        let program_config = get_config("py-spy r -o foo -- python test.py").unwrap();
        assert_eq!(program_config.python_program, Some(vec![String::from("python"), String::from("test.py")]));
        assert_eq!(program_config.pid, None);

        // passing an invalid file format should fail
        assert_eq!(get_config("py-spy r -p 1234 -o foo -f unknown").unwrap_err().kind,
                   clap::ErrorKind::InvalidValue);

        // test out overriding these params by setting flags
        assert_eq!(config.include_idle, false);
        assert_eq!(config.gil_only, false);
        assert_eq!(config.include_thread_ids, false);

        let config_flags = get_config("py-spy r -p 1234 -o foo --idle --gil --threads").unwrap();
        assert_eq!(config_flags.include_idle, true);
        assert_eq!(config_flags.gil_only, true);
        assert_eq!(config_flags.include_thread_ids, true);
    }

    #[test]
    fn test_parse_dump_args() {
        // basic use case
        let config = get_config("py-spy dump --pid 1234").unwrap();
        assert_eq!(config.pid, Some(1234));
        assert_eq!(config.command, String::from("dump"));

        // short version
        let short_config = get_config("py-spy d -p 1234").unwrap();
        assert_eq!(config, short_config);

        // missing the --pid argument should fail
        assert_eq!(get_config("py-spy dump").unwrap_err().kind,
                   clap::ErrorKind::MissingRequiredArgument);
    }

    #[test]
    fn test_parse_top_args() {
        // basic use case
        let config = get_config("py-spy top --pid 1234").unwrap();
        assert_eq!(config.pid, Some(1234));
        assert_eq!(config.command, String::from("top"));

        // short version
        let short_config = get_config("py-spy t -p 1234").unwrap();
        assert_eq!(config, short_config);
    }

    #[test]
    fn test_parse_args() {
        assert_eq!(get_config("py-spy dude").unwrap_err().kind,
                   clap::ErrorKind::UnrecognizedSubcommand);
    }
}<|MERGE_RESOLUTION|>--- conflicted
+++ resolved
@@ -54,7 +54,6 @@
     #[doc(hidden)]
     pub full_filenames: bool,
     #[doc(hidden)]
-<<<<<<< HEAD
     pub lineno: LineNo,
 }
 
@@ -72,9 +71,6 @@
             .iter()
             .filter_map(ArgEnum::to_possible_value)
     }
-=======
-    pub address: Option<String>,
->>>>>>> 3f2b861d
 }
 
 impl std::str::FromStr for FileFormat {
@@ -123,11 +119,7 @@
                duration: RecordDuration::Unlimited, native: false,
                gil_only: false, include_idle: false, include_thread_ids: false,
                hide_progress: false, capture_output: true, dump_json: false, dump_locals: 0, subprocesses: false,
-<<<<<<< HEAD
                full_filenames: false, lineno: LineNo::LastInstruction, address: None }
-=======
-               full_filenames: false, address: None}
->>>>>>> 3f2b861d
     }
 }
 
@@ -190,7 +182,6 @@
                 .long("gil")
                 .help("Only include traces that are holding on to the GIL");
 
-<<<<<<< HEAD
         let serve = App::new("serve")
             .about("Experimental. Start a webserver hosting a continous interactive view of the python program")
             .arg(program.clone())
@@ -198,17 +189,6 @@
             .arg(rate.clone())
             .arg(Arg::new("address")
                 .short('a')
-=======
-        let serve = clap::SubCommand::with_name("serve")
-            .about("Start a webserver hosting a continous interactive view of the python program")
-            .arg(program.clone())
-            .arg(pid.clone())
-            .arg(rate.clone())
-            .arg(gil.clone())
-            .arg(idle.clone())
-            .arg(Arg::with_name("address")
-                .short("a")
->>>>>>> 3f2b861d
                 .long("address")
                 .value_name("address")
                 .help("Address to serve results on (<host>:<port>)")
@@ -216,11 +196,7 @@
                 .takes_value(true))
             .arg(subprocesses.clone());
 
-<<<<<<< HEAD
         let record = App::new("record")
-=======
-        let record = clap::SubCommand::with_name("record")
->>>>>>> 3f2b861d
             .about("Records stack trace information to a flamegraph, speedscope or raw file")
             .arg(program.clone())
             .arg(pid.clone().required_unless_present("python_program"))
@@ -331,19 +307,12 @@
             .about(crate_description!())
             .setting(clap::AppSettings::InferSubcommands)
             .setting(clap::AppSettings::SubcommandRequiredElseHelp)
-<<<<<<< HEAD
             .global_setting(clap::AppSettings::DeriveDisplayOrder);
 
         #[cfg(feature="serve")]
         let app = app.subcommand(serve);
 
         let mut app = app.subcommand(record)
-=======
-            .global_setting(clap::AppSettings::DeriveDisplayOrder)
-            .global_setting(clap::AppSettings::UnifiedHelpMessage)
-            .subcommand(serve)
-            .subcommand(record)
->>>>>>> 3f2b861d
             .subcommand(top)
             .subcommand(dump)
             .subcommand(completions);
@@ -373,21 +342,12 @@
                 config.hide_progress = matches.occurrences_of("hideprogress") > 0;
             },
             "top" => {
-<<<<<<< HEAD
                 config.sampling_rate = matches.value_of_t("rate")?;
             },
             "dump" => {
                 config.dump_json = matches.occurrences_of("json") > 0;
                 config.dump_locals = matches.occurrences_of("locals");
             },
-=======
-                config.sampling_rate = value_t!(matches, "rate", u64)?;
-            },
-            "serve" => {
-                config.sampling_rate = value_t!(matches, "rate", u64)?;
-                config.address = matches.value_of("address").map(|x| x.to_string()) ;
-            }
->>>>>>> 3f2b861d
             "completions" => {
                 let shell = matches.value_of_t::<clap_complete::Shell>("shell")?;
                 let app_name = app.get_name().to_string();
