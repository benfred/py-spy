--- conflicted
+++ resolved
@@ -53,11 +53,9 @@
     #[doc(hidden)]
     pub lineno: LineNo,
     #[doc(hidden)]
-<<<<<<< HEAD
     pub refresh_seconds: f64,
-=======
+    #[doc(hidden)]
     pub core_filename: Option<String>,
->>>>>>> e2a48355
 }
 
 #[allow(non_camel_case_types)]
@@ -122,12 +120,8 @@
                duration: RecordDuration::Unlimited, native: false,
                gil_only: false, include_idle: false, include_thread_ids: false,
                hide_progress: false, capture_output: true, dump_json: false, dump_locals: 0, subprocesses: false,
-<<<<<<< HEAD
                full_filenames: false, lineno: LineNo::LastInstruction,
-               refresh_seconds: 1.0 }
-=======
-               full_filenames: false, lineno: LineNo::LastInstruction, core_filename: None }
->>>>>>> e2a48355
+               refresh_seconds: 1.0, core_filename: None }
     }
 }
 
