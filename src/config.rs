use clap::{App, ArgEnum, AppSettings, Arg, crate_description, crate_name, crate_version, PossibleValue};
use remoteprocess::Pid;

/// Options on how to collect samples from a python process
#[derive(Debug, Clone, Eq, PartialEq)]
pub struct Config {
    /// Whether or not we should stop the python process when taking samples.
    /// Setting this to false will reduce the performance impact on the target
    /// python process, but can lead to incorrect results like partial stack
    /// traces being returned or a higher sampling error rate
    pub blocking: LockingStrategy,

    /// Whether or not to profile native extensions. Note: this option can not be
    /// used with the nonblocking option, as we have to pause the process to collect
    /// the native stack traces
    pub native: bool,

    // The following config options only apply when using py-spy as an application
    #[doc(hidden)]
    pub command: String,
    #[doc(hidden)]
    pub pid: Option<Pid>,
    #[doc(hidden)]
    pub python_program: Option<Vec<String>>,
    #[doc(hidden)]
    pub sampling_rate: u64,
    #[doc(hidden)]
    pub filename: Option<String>,
    #[doc(hidden)]
    pub format: Option<FileFormat>,
    #[doc(hidden)]
    pub show_line_numbers: bool,
    #[doc(hidden)]
    pub duration: RecordDuration,
    #[doc(hidden)]
    pub include_idle: bool,
    #[doc(hidden)]
    pub include_thread_ids: bool,
    #[doc(hidden)]
    pub subprocesses: bool,
    #[doc(hidden)]
    pub gil_only: bool,
    #[doc(hidden)]
    pub hide_progress: bool,
    #[doc(hidden)]
    pub capture_output: bool,
    #[doc(hidden)]
    pub dump_json: bool,
    #[doc(hidden)]
    pub dump_locals: u64,
    #[doc(hidden)]
    pub full_filenames: bool,
    #[doc(hidden)]
    pub lineno: LineNo,
    #[doc(hidden)]
    pub trace_syscalls: bool,
}

#[allow(non_camel_case_types)]
#[derive(ArgEnum, Debug, Copy, Clone, Eq, PartialEq)]
pub enum FileFormat {
    flamegraph,
    raw,
    speedscope
}

impl FileFormat {
    pub fn possible_values() -> impl Iterator<Item = PossibleValue<'static>> {
        FileFormat::value_variants()
            .iter()
            .filter_map(ArgEnum::to_possible_value)
    }
}

impl std::str::FromStr for FileFormat {
    type Err = String;

    fn from_str(s: &str) -> Result<Self, Self::Err> {
        for variant in Self::value_variants() {
            if variant.to_possible_value().unwrap().matches(s, false) {
                return Ok(*variant);
            }
        }
        Err(format!("Invalid fileformat: {}", s))
    }
}



#[derive(Debug, Clone, Eq, PartialEq)]
pub enum LockingStrategy {
    NonBlocking,
    #[allow(dead_code)]
    AlreadyLocked,
    Lock
}

#[derive(Debug, Clone, Eq, PartialEq)]
pub enum RecordDuration {
    Unlimited,
    Seconds(u64)
}

#[derive(Debug, Clone, Eq, PartialEq, Copy)]
pub enum LineNo {
    NoLine,
    FirstLineNo,
    LastInstruction
}

impl Default for Config {
    /// Initializes a new Config object with default parameters
    #[allow(dead_code)]
    fn default() -> Config {
        Config{pid: None, python_program: None, filename: None, format: None,
               command: String::from("top"),
               blocking: LockingStrategy::Lock, show_line_numbers: false, sampling_rate: 100,
               duration: RecordDuration::Unlimited, native: false,
               gil_only: false, include_idle: false, include_thread_ids: false,
               hide_progress: false, capture_output: true, dump_json: false, dump_locals: 0, subprocesses: false,
               full_filenames: false, lineno: LineNo::LastInstruction, trace_syscalls: false}
    }
}

impl Config {
    /// Uses clap to set config options from commandline arguments
    pub fn from_commandline() -> Config {
        let args: Vec<String> = std::env::args().collect();
        Config::from_args(&args).unwrap_or_else( |e| e.exit() )
    }

    pub fn from_args(args: &[String]) -> clap::Result<Config> {
        // pid/native/nonblocking/rate/python_program/subprocesses/full_filenames arguments can be
        // used across various subcommand - define once here
        let pid = Arg::new("pid")
                    .short('p')
                    .long("pid")
                    .value_name("pid")
                    .help("PID of a running python program to spy on")
                    .takes_value(true);

        #[cfg(unwind)]
        let native = Arg::new("native")
                    .short('n')
                    .long("native")
                    .help("Collect stack traces from native extensions written in Cython, C or C++");
        #[cfg(all(target_os="linux", target_arch="x86_64", feature="trace_syscalls"))]
        let trace_syscalls = Arg::with_name("trace_syscalls")
                    .short("S")
                    .long("syscalls")
                    .help("Collect syscall traces (Linux only)");

        #[cfg(not(target_os="freebsd"))]
        let nonblocking = Arg::new("nonblocking")
                    .long("nonblocking")
                    .help("Don't pause the python process when collecting samples. Setting this option will reduce \
                          the performance impact of sampling, but may lead to inaccurate results");

        let rate = Arg::new("rate")
                    .short('r')
                    .long("rate")
                    .value_name("rate")
                    .help("The number of samples to collect per second")
                    .default_value("100")
                    .takes_value(true);

        let subprocesses = Arg::new("subprocesses")
                            .short('s')
                            .long("subprocesses")
                            .help("Profile subprocesses of the original process");

        let full_filenames = Arg::new("full_filenames")
                                .long("full-filenames")
                                .help("Show full Python filenames, instead of shortening to show only the package part");
        let program = Arg::new("python_program")
                    .help("commandline of a python program to run")
                    .multiple_values(true);

        let idle = Arg::new("idle")
                .short('i')
                .long("idle")
                .help("Include stack traces for idle threads");

        let gil = Arg::new("gil")
                .short('g')
                .long("gil")
                .help("Only include traces that are holding on to the GIL");

        let record = App::new("record")
            .about("Records stack trace information to a flamegraph, speedscope or raw file")
            .arg(program.clone())
            .arg(pid.clone().required_unless_present("python_program"))
            .arg(full_filenames.clone())
            .arg(Arg::new("output")
                .short('o')
                .long("output")
                .value_name("filename")
                .help("Output filename")
                .takes_value(true)
                .required(false))
            .arg(Arg::new("format")
                .short('f')
                .long("format")
                .value_name("format")
                .help("Output file format")
                .takes_value(true)
                .possible_values(FileFormat::possible_values())
                .ignore_case(true)
                .default_value("flamegraph"))
            .arg(Arg::new("duration")
                .short('d')
                .long("duration")
                .value_name("duration")
                .help("The number of seconds to sample for")
                .default_value("unlimited")
                .takes_value(true))
            .arg(rate.clone())
            .arg(subprocesses.clone())
            .arg(Arg::new("function")
                .short('F')
                .long("function")
                .help("Aggregate samples by function's first line number, instead of current line number"))
            .arg(Arg::new("nolineno")
                .long("nolineno")
                .help("Do not show line numbers"))
            .arg(Arg::new("threads")
                .short('t')
                .long("threads")
                .help("Show thread ids in the output"))
            .arg(gil.clone())
            .arg(idle.clone())
            .arg(Arg::new("capture")
                .long("capture")
                .hide(true)
                .help("Captures output from child process"))
            .arg(Arg::new("hideprogress")
                .long("hideprogress")
                .hide(true)
                .help("Hides progress bar (useful for showing error output on record)"));

        let top = App::new("top")
            .about("Displays a top like view of functions consuming CPU")
            .arg(program.clone())
            .arg(pid.clone().required_unless_present("python_program"))
            .arg(rate.clone())
            .arg(subprocesses.clone())
            .arg(full_filenames.clone())
            .arg(gil.clone())
            .arg(idle.clone());

        let dump = App::new("dump")
            .about("Dumps stack traces for a target program to stdout")
            .arg(pid.clone().required(true))
            .arg(full_filenames.clone())
            .arg(Arg::new("locals")
                .short('l')
                .long("locals")
                .multiple_occurrences(true)
                .help("Show local variables for each frame. Passing multiple times (-ll) increases verbosity"))
            .arg(Arg::new("json")
                .short('j')
                .long("json")
                .help("Format output as JSON"));

        let completions = App::new("completions")
            .about("Generate shell completions")
            .setting(AppSettings::Hidden)
            .arg(Arg::new("shell")
                .possible_values(clap_complete::Shell::possible_values())
                .help("Shell type"));

        // add native unwinding if appropriate
        #[cfg(unwind)]
        let record = record.arg(native.clone());
        #[cfg(unwind)]
        let top = top.arg(native.clone());
        #[cfg(unwind)]
        let dump = dump.arg(native.clone());

        // add syscall traces if appropriate
        #[cfg(all(target_os="linux", target_arch="x86_64", feature="trace_syscalls"))]
        let record = record.arg(trace_syscalls.clone());
        #[cfg(all(target_os="linux", target_arch="x86_64", feature="trace_syscalls"))]
        let top = top.arg(trace_syscalls.clone());
        #[cfg(all(target_os="linux", target_arch="x86_64", feature="trace_syscalls"))]
        let dump = dump.arg(trace_syscalls.clone());

        // Nonblocking isn't an option for freebsd, remove
        #[cfg(not(target_os="freebsd"))]
        let record = record.arg(nonblocking.clone());
        #[cfg(not(target_os="freebsd"))]
        let top = top.arg(nonblocking.clone());
        #[cfg(not(target_os="freebsd"))]
        let dump = dump.arg(nonblocking.clone());

        let mut app = App::new(crate_name!())
            .version(crate_version!())
            .about(crate_description!())
            .setting(clap::AppSettings::InferSubcommands)
            .setting(clap::AppSettings::SubcommandRequiredElseHelp)
            .global_setting(clap::AppSettings::DeriveDisplayOrder)
            .subcommand(record)
            .subcommand(top)
            .subcommand(dump)
            .subcommand(completions);
        let matches = app.clone().try_get_matches_from(args)?;
        info!("Command line args: {:?}", matches);

        let mut config = Config::default();

        let (subcommand, matches) = matches.subcommand().unwrap();

        match subcommand {
            "record" => {
                config.sampling_rate = matches.value_of_t("rate")?;
                config.duration = match matches.value_of("duration") {
                    Some("unlimited") | None => RecordDuration::Unlimited,
                    Some(seconds) => RecordDuration::Seconds(seconds.parse().expect("invalid duration"))
                };
                config.format = Some(matches.value_of_t("format")?);
                config.filename = matches.value_of("output").map(|f| f.to_owned());
                config.show_line_numbers = matches.occurrences_of("nolineno") == 0;
                config.lineno = if matches.occurrences_of("nolineno") > 0 { LineNo::NoLine } else if matches.occurrences_of("function") > 0 { LineNo::FirstLineNo } else { LineNo::LastInstruction };
                config.include_thread_ids = matches.occurrences_of("threads") > 0;
                if matches.occurrences_of("nolineno") > 0 && matches.occurrences_of("function") > 0 {
                    eprintln!("--function & --nolinenos can't be used together");
                    std::process::exit(1);
                }
                config.hide_progress = matches.occurrences_of("hideprogress") > 0;
            },
            "top" => {
                config.sampling_rate = matches.value_of_t("rate")?;
            },
            "dump" => {
                config.dump_json = matches.occurrences_of("json") > 0;
                config.dump_locals = matches.occurrences_of("locals");
            },
            "completions" => {
                let shell = matches.value_of_t::<clap_complete::Shell>("shell")?;
                let app_name = app.get_name().to_string();
                clap_complete::generate(shell, &mut app, app_name, &mut std::io::stdout());
                std::process::exit(0);
            }
            _ => {}
        }

        match subcommand {
            "record" | "top" => {
                config.python_program = matches.values_of("python_program").map(|vals| {
                    vals.map(|v| v.to_owned()).collect()
                });
                config.gil_only = matches.occurrences_of("gil") > 0;
                config.include_idle = matches.occurrences_of("idle") > 0;
                config.subprocesses = matches.occurrences_of("subprocesses") > 0;
            },
            _ => {}
        }

        config.command = subcommand.to_owned();

        // options that can be shared between subcommands
        config.pid = matches.value_of("pid").map(|p| p.parse().expect("invalid pid"));
<<<<<<< HEAD
        config.python_program = matches.values_of("python_program").map(|vals| {
            vals.map(|v| v.to_owned()).collect()
        });
        config.show_line_numbers = matches.occurrences_of("nolineno") == 0;
        config.include_idle = matches.occurrences_of("idle") > 0;
        config.gil_only = matches.occurrences_of("gil") > 0;
        config.include_thread_ids = matches.occurrences_of("threads") > 0;
        #[cfg(all(target_os="linux", target_arch="x86_64", feature="trace_syscalls"))]
        {
            config.trace_syscalls = matches.occurrences_of("trace_syscalls") > 0;
        }

        config.native = matches.occurrences_of("native") > 0;
        config.hide_progress = matches.occurrences_of("hideprogress") > 0;
        config.dump_json = matches.occurrences_of("json") > 0;
        config.dump_locals = matches.occurrences_of("locals");
        config.subprocesses = matches.occurrences_of("subprocesses") > 0;
=======
>>>>>>> 39a98639
        config.full_filenames = matches.occurrences_of("full_filenames") > 0;
        if cfg!(unwind) {
            config.native = matches.occurrences_of("native") > 0;
        }

        config.capture_output = config.command != "record" || matches.occurrences_of("capture") > 0;
        if !config.capture_output {
            config.hide_progress = true;
        }

        if matches.occurrences_of("nonblocking") > 0 {
            // disable native profiling if invalidly asked for
            if config.native  {
                eprintln!("Can't get native stack traces with the --nonblocking option.");
                std::process::exit(1);
            }
            config.blocking = LockingStrategy::NonBlocking;
        }

        #[cfg(windows)]
        {
            if config.native && config.subprocesses {
                // the native extension profiling code relies on dbghelp library, which doesn't
                // seem to work when connecting to multiple processes. disallow
                eprintln!("Can't get native stack traces with the ---subprocesses option on windows.");
                std::process::exit(1);
            }
        }

        #[cfg(target_os="freebsd")]
        {
           if config.pid.is_some() {
               if std::env::var("PYSPY_ALLOW_FREEBSD_ATTACH").is_err() {
                    eprintln!("On FreeBSD, running py-spy can cause an exception in the profiled process if the process \
                        is calling 'socket.connect'.");
                    eprintln!("While this is fixed in recent versions of python, you need to acknowledge the risk here by \
                        setting an environment variable PYSPY_ALLOW_FREEBSD_ATTACH to run this command.");
                    eprintln!("\nSee https://github.com/benfred/py-spy/issues/147 for more information");
                    std::process::exit(-1);
               }
            }
        }
        Ok(config)
    }
}

#[cfg(test)]
mod tests {
    use super::*;
    fn get_config(cmd: &str) -> clap::Result<Config> {
        #[cfg(target_os="freebsd")]
        std::env::set_var("PYSPY_ALLOW_FREEBSD_ATTACH", "1");
        let args: Vec<String> = cmd.split_whitespace().map(|x| x.to_owned()).collect();
        Config::from_args(&args)
    }

    #[test]
    fn test_parse_record_args() {
        // basic use case
        let config = get_config("py-spy record --pid 1234 --output foo").unwrap();
        assert_eq!(config.pid, Some(1234));
        assert_eq!(config.filename, Some(String::from("foo")));
        assert_eq!(config.format, Some(FileFormat::flamegraph));
        assert_eq!(config.command, String::from("record"));

        // same command using short versions of everything
        let short_config = get_config("py-spy r -p 1234 -o foo").unwrap();
        assert_eq!(config, short_config);

        // missing the --pid argument should fail
        assert_eq!(get_config("py-spy record -o foo").unwrap_err().kind,
                   clap::ErrorKind::MissingRequiredArgument);

        // but should work when passed a python program
        let program_config = get_config("py-spy r -o foo -- python test.py").unwrap();
        assert_eq!(program_config.python_program, Some(vec![String::from("python"), String::from("test.py")]));
        assert_eq!(program_config.pid, None);

        // passing an invalid file format should fail
        assert_eq!(get_config("py-spy r -p 1234 -o foo -f unknown").unwrap_err().kind,
                   clap::ErrorKind::InvalidValue);

        // test out overriding these params by setting flags
        assert_eq!(config.include_idle, false);
        assert_eq!(config.gil_only, false);
        assert_eq!(config.include_thread_ids, false);

        let config_flags = get_config("py-spy r -p 1234 -o foo --idle --gil --threads").unwrap();
        assert_eq!(config_flags.include_idle, true);
        assert_eq!(config_flags.gil_only, true);
        assert_eq!(config_flags.include_thread_ids, true);
    }

    #[test]
    fn test_parse_dump_args() {
        // basic use case
        let config = get_config("py-spy dump --pid 1234").unwrap();
        assert_eq!(config.pid, Some(1234));
        assert_eq!(config.command, String::from("dump"));

        // short version
        let short_config = get_config("py-spy d -p 1234").unwrap();
        assert_eq!(config, short_config);

        // missing the --pid argument should fail
        assert_eq!(get_config("py-spy dump").unwrap_err().kind,
                   clap::ErrorKind::MissingRequiredArgument);
    }

    #[test]
    fn test_parse_top_args() {
        // basic use case
        let config = get_config("py-spy top --pid 1234").unwrap();
        assert_eq!(config.pid, Some(1234));
        assert_eq!(config.command, String::from("top"));

        // short version
        let short_config = get_config("py-spy t -p 1234").unwrap();
        assert_eq!(config, short_config);
    }

    #[test]
    fn test_parse_args() {
        assert_eq!(get_config("py-spy dude").unwrap_err().kind,
                   clap::ErrorKind::UnrecognizedSubcommand);
    }
}<|MERGE_RESOLUTION|>--- conflicted
+++ resolved
@@ -360,7 +360,6 @@
 
         // options that can be shared between subcommands
         config.pid = matches.value_of("pid").map(|p| p.parse().expect("invalid pid"));
-<<<<<<< HEAD
         config.python_program = matches.values_of("python_program").map(|vals| {
             vals.map(|v| v.to_owned()).collect()
         });
@@ -378,8 +377,6 @@
         config.dump_json = matches.occurrences_of("json") > 0;
         config.dump_locals = matches.occurrences_of("locals");
         config.subprocesses = matches.occurrences_of("subprocesses") > 0;
-=======
->>>>>>> 39a98639
         config.full_filenames = matches.occurrences_of("full_filenames") > 0;
         if cfg!(unwind) {
             config.native = matches.occurrences_of("native") > 0;
