use clap::{
    crate_description, crate_name, crate_version, value_parser, Arg, ArgEnum, Command,
    PossibleValue,
};
use remoteprocess::Pid;

/// Options on how to collect samples from a python process
#[derive(Debug, Clone, PartialEq)]
pub struct Config {
    /// Whether or not we should stop the python process when taking samples.
    /// Setting this to false will reduce the performance impact on the target
    /// python process, but can lead to incorrect results like partial stack
    /// traces being returned or a higher sampling error rate
    pub blocking: LockingStrategy,

    /// Whether or not to profile native extensions. Note: this option can not be
    /// used with the nonblocking option, as we have to pause the process to collect
    /// the native stack traces
    pub native: bool,

    // The following config options only apply when using py-spy as an application
    #[doc(hidden)]
    pub command: String,
    #[doc(hidden)]
    pub pid: Option<Pid>,
    #[doc(hidden)]
    pub python_program: Option<Vec<String>>,
    #[doc(hidden)]
    pub sampling_rate: u64,
    #[doc(hidden)]
    pub filename: Option<String>,
    #[doc(hidden)]
    pub format: Option<FileFormat>,
    #[doc(hidden)]
    pub show_line_numbers: bool,
    #[doc(hidden)]
    pub duration: RecordDuration,
    #[doc(hidden)]
    pub include_idle: bool,
    #[doc(hidden)]
    pub include_thread_ids: bool,
    #[doc(hidden)]
    pub subprocesses: bool,
    #[doc(hidden)]
    pub gil_only: bool,
    #[doc(hidden)]
    pub hide_progress: bool,
    #[doc(hidden)]
    pub capture_output: bool,
    #[doc(hidden)]
    pub dump_json: bool,
    #[doc(hidden)]
    pub dump_locals: u64,
    #[doc(hidden)]
    pub full_filenames: bool,
    #[doc(hidden)]
    pub lineno: LineNo,
    #[doc(hidden)]
    pub refresh_seconds: f64,
    #[doc(hidden)]
    pub core_filename: Option<String>,

    #[doc(hidden)]
    pub pyroscope_url: Option<String>,
    #[doc(hidden)]
    pub pyroscope_app: Option<String>,
    #[doc(hidden)]
    pub pyroscope_tags: Option<String>,
    #[doc(hidden)]
    pub pyroscope_report_interval: u64,
}

#[allow(non_camel_case_types)]
#[derive(ArgEnum, Debug, Copy, Clone, Eq, PartialEq)]
pub enum FileFormat {
    flamegraph,
    raw,
    speedscope,
}

impl FileFormat {
    pub fn possible_values() -> impl Iterator<Item = PossibleValue<'static>> {
        FileFormat::value_variants()
            .iter()
            .filter_map(ArgEnum::to_possible_value)
    }
}

impl std::str::FromStr for FileFormat {
    type Err = String;

    fn from_str(s: &str) -> Result<Self, Self::Err> {
        for variant in Self::value_variants() {
            if variant.to_possible_value().unwrap().matches(s, false) {
                return Ok(*variant);
            }
        }
        Err(format!("Invalid fileformat: {}", s))
    }
}

#[derive(Debug, Clone, Eq, PartialEq)]
pub enum LockingStrategy {
    NonBlocking,
    #[allow(dead_code)]
    AlreadyLocked,
    Lock,
}

#[derive(Debug, Clone, Eq, PartialEq)]
pub enum RecordDuration {
    Unlimited,
    Seconds(u64),
}

#[derive(Debug, Clone, Eq, PartialEq, Copy)]
pub enum LineNo {
    NoLine,
<<<<<<< HEAD
    FirstLineNo,
=======
    First,
>>>>>>> 013a8a8e
    LastInstruction,
}

impl Default for Config {
    /// Initializes a new Config object with default parameters
    #[allow(dead_code)]
    fn default() -> Config {
        Config {
            pid: None,
            python_program: None,
            filename: None,
            format: None,
            command: String::from("top"),
            blocking: LockingStrategy::Lock,
            show_line_numbers: false,
            sampling_rate: 100,
            duration: RecordDuration::Unlimited,
            native: false,
            gil_only: false,
            include_idle: false,
            include_thread_ids: false,
            hide_progress: false,
            capture_output: true,
            dump_json: false,
            dump_locals: 0,
            subprocesses: false,
            full_filenames: false,
            lineno: LineNo::LastInstruction,
            refresh_seconds: 1.0,
            core_filename: None,
<<<<<<< HEAD
            pyroscope_app: None,
            pyroscope_tags: None,
            pyroscope_url: None,
            pyroscope_report_interval: 1000,
=======
>>>>>>> 013a8a8e
        }
    }
}

impl Config {
    /// Uses clap to set config options from commandline arguments
    pub fn from_commandline() -> Config {
        let args: Vec<String> = std::env::args().collect();
        Config::from_args(&args).unwrap_or_else(|e| e.exit())
    }

    pub fn from_args(args: &[String]) -> clap::Result<Config> {
        // pid/native/nonblocking/rate/python_program/subprocesses/full_filenames arguments can be
        // used across various subcommand - define once here
        let pid = Arg::new("pid")
            .short('p')
            .long("pid")
            .value_name("pid")
            .help("PID of a running python program to spy on")
            .takes_value(true);

        #[cfg(unwind)]
        let native = Arg::new("native")
            .short('n')
            .long("native")
            .help("Collect stack traces from native extensions written in Cython, C or C++");

        #[cfg(not(target_os="freebsd"))]
        let nonblocking = Arg::new("nonblocking")
                    .long("nonblocking")
                    .help("Don't pause the python process when collecting samples. Setting this option will reduce \
                          the performance impact of sampling, but may lead to inaccurate results");

        let rate = Arg::new("rate")
            .short('r')
            .long("rate")
            .value_name("rate")
            .help("The number of samples to collect per second")
            .default_value("100")
            .takes_value(true);

        let subprocesses = Arg::new("subprocesses")
            .short('s')
            .long("subprocesses")
            .help("Profile subprocesses of the original process");

        let full_filenames = Arg::new("full_filenames").long("full-filenames").help(
            "Show full Python filenames, instead of shortening to show only the package part",
        );
        let program = Arg::new("python_program")
            .help("commandline of a python program to run")
            .multiple_values(true);

        let idle = Arg::new("idle")
            .short('i')
            .long("idle")
            .help("Include stack traces for idle threads");

        let gil = Arg::new("gil")
            .short('g')
            .long("gil")
            .help("Only include traces that are holding on to the GIL");

        let top_delay = Arg::new("delay")
            .long("delay")
            .value_name("seconds")
            .help("Delay between 'top' refreshes.")
            .default_value("1.0")
            .value_parser(clap::value_parser!(f64))
            .takes_value(true);

        let record = Command::new("record")
            .about("Records stack trace information to a flamegraph, speedscope or raw file")
            .arg(program.clone())
            .arg(pid.clone().required_unless_present("python_program"))
            .arg(full_filenames.clone())
            .arg(
                Arg::new("output")
                    .short('o')
                    .long("output")
                    .value_name("filename")
                    .help("Output filename")
                    .takes_value(true)
                    .required(false),
            )
            .arg(
                Arg::new("format")
                    .short('f')
                    .long("format")
                    .value_name("format")
                    .help("Output file format")
                    .takes_value(true)
                    .possible_values(FileFormat::possible_values())
                    .ignore_case(true)
                    .default_value("flamegraph"),
            )
            .arg(
                Arg::new("duration")
                    .short('d')
                    .long("duration")
                    .value_name("duration")
                    .help("The number of seconds to sample for")
                    .default_value("unlimited")
                    .takes_value(true),
            )
            .arg(rate.clone())
            .arg(subprocesses.clone())
            .arg(Arg::new("function").short('F').long("function").help(
                "Aggregate samples by function's first line number, instead of current line number",
            ))
            .arg(
                Arg::new("nolineno")
                    .long("nolineno")
                    .help("Do not show line numbers"),
            )
            .arg(
                Arg::new("threads")
                    .short('t')
                    .long("threads")
                    .help("Show thread ids in the output"),
            )
            .arg(gil.clone())
            .arg(idle.clone())
            .arg(
                Arg::new("capture")
                    .long("capture")
                    .hide(true)
                    .help("Captures output from child process"),
            )
            .arg(
                Arg::new("hideprogress")
                    .long("hideprogress")
                    .hide(true)
                    .help("Hides progress bar (useful for showing error output on record)"),
            );
<<<<<<< HEAD

        let pyroscope = Command::new("pyroscope")
            .about("Sends stack trace information to pyroscope")
            .arg(program.clone())
            .arg(pid.clone().required_unless_present("python_program"))
            .arg(full_filenames.clone())
            .arg(
                Arg::new("url")
                    .long("pyroscope_url")
                    .value_name("http://localhost:4040")
                    .help("Pyroscope URL")
                    .takes_value(true)
                    .required(true),
            )
            .arg(
                Arg::new("tags")
                    .long("pyroscope_tags")
                    .value_name("env=staging,region=us-west-1")
                    .help("Pyroscope tags")
                    .takes_value(true)
                    .required(false),
            )
            .arg(
                Arg::new("app")
                    .long("pyroscope_app")
                    .value_name("app")
                    .help("Pyroscope app name")
                    .takes_value(true)
                    .required(true),
            )
            .arg(
                Arg::new("report_interval")
                    .long("pyroscope_report_interval")
                    .value_name("report_interval")
                    .help("Pyroscope reporting interval, will send an aggregated report as soon as this many samples are collected.")
                    .takes_value(true)
                    .required(true),
            )
            .arg(
                Arg::new("duration")
                    .short('d')
                    .long("duration")
                    .value_name("duration")
                    .help("The number of seconds to sample for")
                    .default_value("unlimited")
                    .takes_value(true),
            )
            .arg(rate.clone())
            .arg(subprocesses.clone())
            .arg(Arg::new("function").short('F').long("function").help(
                "Aggregate samples by function's first line number, instead of current line number",
            ))
            .arg(
                Arg::new("nolineno")
                    .long("nolineno")
                    .help("Do not show line numbers"),
            )
            .arg(
                Arg::new("threads")
                    .short('t')
                    .long("threads")
                    .help("Show thread ids in the output"),
            )
            .arg(gil.clone())
            .arg(idle.clone())
            .arg(
                Arg::new("capture")
                    .long("capture")
                    .hide(true)
                    .help("Captures output from child process"),
            );
=======
>>>>>>> 013a8a8e

        let top = Command::new("top")
            .about("Displays a top like view of functions consuming CPU")
            .arg(program.clone())
            .arg(pid.clone().required_unless_present("python_program"))
            .arg(rate.clone())
            .arg(subprocesses.clone())
            .arg(full_filenames.clone())
            .arg(gil.clone())
            .arg(idle.clone())
            .arg(top_delay.clone());

        #[cfg(target_os = "linux")]
        let dump_pid = pid.clone().required_unless_present("core");

        #[cfg(not(target_os = "linux"))]
        let dump_pid = pid.clone().required(true);

        let dump = Command::new("dump")
            .about("Dumps stack traces for a target program to stdout")
            .arg(dump_pid);

        #[cfg(target_os = "linux")]
        let dump = dump.arg(
            Arg::new("core")
                .short('c')
                .long("core")
                .help("Filename of coredump to display python stack traces from")
                .value_name("core")
                .takes_value(true),
        );

        let dump = dump.arg(full_filenames.clone())
            .arg(Arg::new("locals")
                .short('l')
                .long("locals")
                .multiple_occurrences(true)
                .help("Show local variables for each frame. Passing multiple times (-ll) increases verbosity"))
            .arg(Arg::new("json")
                .short('j')
                .long("json")
                .help("Format output as JSON"))
            .arg(subprocesses.clone());

        let completions = Command::new("completions")
            .about("Generate shell completions")
            .hide(true)
            .arg(
                Arg::new("shell")
                    .value_parser(value_parser!(clap_complete::Shell))
                    .help("Shell type"),
            );

        // add native unwinding if appropriate
        #[cfg(unwind)]
        let record = record.arg(native.clone());
        #[cfg(unwind)]
        let top = top.arg(native.clone());
        #[cfg(unwind)]
        let dump = dump.arg(native.clone());
        #[cfg(unwind)]
        let pyroscope = pyroscope.arg(native.clone());

        // Nonblocking isn't an option for freebsd, remove
        #[cfg(not(target_os = "freebsd"))]
        let record = record.arg(nonblocking.clone());
        #[cfg(not(target_os = "freebsd"))]
        let top = top.arg(nonblocking.clone());
        #[cfg(not(target_os = "freebsd"))]
        let dump = dump.arg(nonblocking.clone());
        #[cfg(not(target_os = "freebsd"))]
        let pyroscope = pyroscope.arg(nonblocking.clone());

        let mut app = Command::new(crate_name!())
            .version(crate_version!())
            .about(crate_description!())
            .subcommand_required(true)
            .infer_subcommands(true)
            .arg_required_else_help(true)
            .global_setting(clap::AppSettings::DeriveDisplayOrder)
            .subcommand(record)
            .subcommand(top)
            .subcommand(dump)
            .subcommand(pyroscope)
            .subcommand(completions);
        let matches = app.clone().try_get_matches_from(args)?;
        info!("Command line args: {:?}", matches);

        let mut config = Config::default();

        let (subcommand, matches) = matches.subcommand().unwrap();

        match subcommand {
            "record" => {
                config.sampling_rate = matches.value_of_t("rate")?;
                config.duration = match matches.value_of("duration") {
                    Some("unlimited") | None => RecordDuration::Unlimited,
                    Some(seconds) => {
                        RecordDuration::Seconds(seconds.parse().expect("invalid duration"))
                    }
                };
                config.format = Some(matches.value_of_t("format")?);
                config.filename = matches.value_of("output").map(|f| f.to_owned());
                config.show_line_numbers = matches.occurrences_of("nolineno") == 0;
                config.lineno = if matches.occurrences_of("nolineno") > 0 {
                    LineNo::NoLine
                } else if matches.occurrences_of("function") > 0 {
<<<<<<< HEAD
                    LineNo::FirstLineNo
=======
                    LineNo::First
>>>>>>> 013a8a8e
                } else {
                    LineNo::LastInstruction
                };
                config.include_thread_ids = matches.occurrences_of("threads") > 0;
                if matches.occurrences_of("nolineno") > 0 && matches.occurrences_of("function") > 0
                {
                    eprintln!("--function & --nolinenos can't be used together");
                    std::process::exit(1);
                }
                config.hide_progress = matches.occurrences_of("hideprogress") > 0;
            }
<<<<<<< HEAD
            "pyroscope" => {
                config.sampling_rate = matches.value_of_t("rate")?;
                config.duration = match matches.value_of("duration") {
                    Some("unlimited") | None => RecordDuration::Unlimited,
                    Some(seconds) => {
                        RecordDuration::Seconds(seconds.parse().expect("invalid duration"))
                    }
                };
                config.pyroscope_report_interval = matches.value_of_t("report_interval")?;
                config.show_line_numbers = matches.occurrences_of("nolineno") == 0;
                config.lineno = if matches.occurrences_of("nolineno") > 0 {
                    LineNo::NoLine
                } else if matches.occurrences_of("function") > 0 {
                    LineNo::FirstLineNo
                } else {
                    LineNo::LastInstruction
                };
                config.include_thread_ids = matches.occurrences_of("threads") > 0;
                config.pyroscope_url = matches.value_of("url").map(|f| f.to_owned());
                config.pyroscope_app = matches.value_of("app").map(|f| f.to_owned());
                config.pyroscope_tags = matches.value_of("tags").map(|f| f.to_owned());
                if matches.occurrences_of("nolineno") > 0 && matches.occurrences_of("function") > 0
                {
                    eprintln!("--function & --nolinenos can't be used together");
                    std::process::exit(1);
                }
            }
=======
>>>>>>> 013a8a8e
            "top" => {
                config.sampling_rate = matches.value_of_t("rate")?;
                config.refresh_seconds = *matches.get_one::<f64>("delay").unwrap();
            }
            "dump" => {
                config.dump_json = matches.occurrences_of("json") > 0;
                config.dump_locals = matches.occurrences_of("locals");

                #[cfg(target_os = "linux")]
                {
                    config.core_filename = matches.value_of("core").map(|f| f.to_owned());
                }
            }
            "completions" => {
                let shell = matches.get_one::<clap_complete::Shell>("shell").unwrap();
                let app_name = app.get_name().to_string();
                clap_complete::generate(*shell, &mut app, app_name, &mut std::io::stdout());
                std::process::exit(0);
            }
            _ => {}
        }

        match subcommand {
<<<<<<< HEAD
            "record" | "top" | "pyroscope" => {
=======
            "record" | "top" => {
>>>>>>> 013a8a8e
                config.python_program = matches
                    .values_of("python_program")
                    .map(|vals| vals.map(|v| v.to_owned()).collect());
                config.gil_only = matches.occurrences_of("gil") > 0;
                config.include_idle = matches.occurrences_of("idle") > 0;
            }
            _ => {}
        }

        config.subprocesses = matches.occurrences_of("subprocesses") > 0;
        config.command = subcommand.to_owned();

        // options that can be shared between subcommands
        config.pid = matches
            .value_of("pid")
            .map(|p| p.parse().expect("invalid pid"));
        config.full_filenames = matches.occurrences_of("full_filenames") > 0;
        if cfg!(unwind) {
            config.native = matches.occurrences_of("native") > 0;
        }

        config.capture_output = config.command != "record" || matches.occurrences_of("capture") > 0;
        if !config.capture_output {
            config.hide_progress = true;
        }

        if matches.occurrences_of("nonblocking") > 0 {
            // disable native profiling if invalidly asked for
            if config.native {
                eprintln!("Can't get native stack traces with the --nonblocking option.");
                std::process::exit(1);
            }
            config.blocking = LockingStrategy::NonBlocking;
        }

        #[cfg(windows)]
        {
            if config.native && config.subprocesses {
                // the native extension profiling code relies on dbghelp library, which doesn't
                // seem to work when connecting to multiple processes. disallow
                eprintln!(
                    "Can't get native stack traces with the ---subprocesses option on windows."
                );
                std::process::exit(1);
            }
        }

        #[cfg(target_os = "freebsd")]
        {
            if config.pid.is_some() {
                if std::env::var("PYSPY_ALLOW_FREEBSD_ATTACH").is_err() {
                    eprintln!("On FreeBSD, running py-spy can cause an exception in the profiled process if the process \
                        is calling 'socket.connect'.");
                    eprintln!("While this is fixed in recent versions of python, you need to acknowledge the risk here by \
                        setting an environment variable PYSPY_ALLOW_FREEBSD_ATTACH to run this command.");
                    eprintln!(
                        "\nSee https://github.com/benfred/py-spy/issues/147 for more information"
                    );
                    std::process::exit(-1);
                }
            }
        }
        Ok(config)
    }
}

#[cfg(test)]
mod tests {
    use super::*;
    fn get_config(cmd: &str) -> clap::Result<Config> {
        #[cfg(target_os = "freebsd")]
        std::env::set_var("PYSPY_ALLOW_FREEBSD_ATTACH", "1");
        let args: Vec<String> = cmd.split_whitespace().map(|x| x.to_owned()).collect();
        Config::from_args(&args)
    }

    #[test]
    fn test_parse_record_args() {
        // basic use case
        let config = get_config("py-spy record --pid 1234 --output foo").unwrap();
        assert_eq!(config.pid, Some(1234));
        assert_eq!(config.filename, Some(String::from("foo")));
        assert_eq!(config.format, Some(FileFormat::flamegraph));
        assert_eq!(config.command, String::from("record"));

        // same command using short versions of everything
        let short_config = get_config("py-spy r -p 1234 -o foo").unwrap();
        assert_eq!(config, short_config);

        // missing the --pid argument should fail
        assert_eq!(
            get_config("py-spy record -o foo").unwrap_err().kind,
            clap::ErrorKind::MissingRequiredArgument
        );

        // but should work when passed a python program
        let program_config = get_config("py-spy r -o foo -- python test.py").unwrap();
        assert_eq!(
            program_config.python_program,
            Some(vec![String::from("python"), String::from("test.py")])
        );
        assert_eq!(program_config.pid, None);

        // passing an invalid file format should fail
        assert_eq!(
            get_config("py-spy r -p 1234 -o foo -f unknown")
                .unwrap_err()
                .kind,
            clap::ErrorKind::InvalidValue
        );

        // test out overriding these params by setting flags
        assert_eq!(config.include_idle, false);
        assert_eq!(config.gil_only, false);
        assert_eq!(config.include_thread_ids, false);

        let config_flags = get_config("py-spy r -p 1234 -o foo --idle --gil --threads").unwrap();
        assert_eq!(config_flags.include_idle, true);
        assert_eq!(config_flags.gil_only, true);
        assert_eq!(config_flags.include_thread_ids, true);
    }

    #[test]
    fn test_parse_dump_args() {
        // basic use case
        let config = get_config("py-spy dump --pid 1234").unwrap();
        assert_eq!(config.pid, Some(1234));
        assert_eq!(config.command, String::from("dump"));

        // short version
        let short_config = get_config("py-spy d -p 1234").unwrap();
        assert_eq!(config, short_config);

        // missing the --pid argument should fail
        assert_eq!(
            get_config("py-spy dump").unwrap_err().kind,
            clap::ErrorKind::MissingRequiredArgument
        );
    }

    #[test]
    fn test_parse_top_args() {
        // basic use case
        let config = get_config("py-spy top --pid 1234").unwrap();
        assert_eq!(config.pid, Some(1234));
        assert_eq!(config.command, String::from("top"));

        // short version
        let short_config = get_config("py-spy t -p 1234").unwrap();
        assert_eq!(config, short_config);
    }

    #[test]
    fn test_parse_args() {
        assert_eq!(
            get_config("py-spy dude").unwrap_err().kind,
            clap::ErrorKind::UnrecognizedSubcommand
        );
    }
}<|MERGE_RESOLUTION|>--- conflicted
+++ resolved
@@ -116,11 +116,7 @@
 #[derive(Debug, Clone, Eq, PartialEq, Copy)]
 pub enum LineNo {
     NoLine,
-<<<<<<< HEAD
-    FirstLineNo,
-=======
     First,
->>>>>>> 013a8a8e
     LastInstruction,
 }
 
@@ -151,13 +147,10 @@
             lineno: LineNo::LastInstruction,
             refresh_seconds: 1.0,
             core_filename: None,
-<<<<<<< HEAD
             pyroscope_app: None,
             pyroscope_tags: None,
             pyroscope_url: None,
             pyroscope_report_interval: 1000,
-=======
->>>>>>> 013a8a8e
         }
     }
 }
@@ -293,7 +286,6 @@
                     .hide(true)
                     .help("Hides progress bar (useful for showing error output on record)"),
             );
-<<<<<<< HEAD
 
         let pyroscope = Command::new("pyroscope")
             .about("Sends stack trace information to pyroscope")
@@ -365,8 +357,6 @@
                     .hide(true)
                     .help("Captures output from child process"),
             );
-=======
->>>>>>> 013a8a8e
 
         let top = Command::new("top")
             .about("Displays a top like view of functions consuming CPU")
@@ -474,11 +464,7 @@
                 config.lineno = if matches.occurrences_of("nolineno") > 0 {
                     LineNo::NoLine
                 } else if matches.occurrences_of("function") > 0 {
-<<<<<<< HEAD
-                    LineNo::FirstLineNo
-=======
                     LineNo::First
->>>>>>> 013a8a8e
                 } else {
                     LineNo::LastInstruction
                 };
@@ -490,7 +476,6 @@
                 }
                 config.hide_progress = matches.occurrences_of("hideprogress") > 0;
             }
-<<<<<<< HEAD
             "pyroscope" => {
                 config.sampling_rate = matches.value_of_t("rate")?;
                 config.duration = match matches.value_of("duration") {
@@ -518,8 +503,6 @@
                     std::process::exit(1);
                 }
             }
-=======
->>>>>>> 013a8a8e
             "top" => {
                 config.sampling_rate = matches.value_of_t("rate")?;
                 config.refresh_seconds = *matches.get_one::<f64>("delay").unwrap();
@@ -543,11 +526,7 @@
         }
 
         match subcommand {
-<<<<<<< HEAD
             "record" | "top" | "pyroscope" => {
-=======
-            "record" | "top" => {
->>>>>>> 013a8a8e
                 config.python_program = matches
                     .values_of("python_program")
                     .map(|vals| vals.map(|v| v.to_owned()).collect());
