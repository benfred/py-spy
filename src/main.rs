--- conflicted
+++ resolved
@@ -1,11 +1,8 @@
-<<<<<<< HEAD
-=======
 #[macro_use]
 extern crate failure;
 #[macro_use]
 extern crate log;
 
->>>>>>> 98795f02
 mod config;
 mod dump;
 mod binary_parser;
