// This lint is a little broken right now.
// once this is live, probably can remove: https://github.com/rust-lang/rust-clippy/pull/3338
#![allow(clippy::new_ret_no_self)]

#[macro_use]
extern crate clap;
extern crate console;
extern crate ctrlc;
extern crate env_logger;
#[macro_use]
extern crate failure;
extern crate goblin;
extern crate indicatif;
#[macro_use]
extern crate lazy_static;
extern crate libc;
#[cfg(target_os = "macos")]
extern crate libproc;
#[cfg(target_os = "macos")]
extern crate mach;
#[cfg(target_os = "linux")]
extern crate nix;
#[macro_use]
extern crate log;
extern crate memmap;
extern crate proc_maps;
extern crate benfred_read_process_memory as read_process_memory;
extern crate regex;
extern crate tempdir;
extern crate tempfile;
#[cfg(unix)]
extern crate termios;
#[cfg(windows)]
extern crate winapi;

mod config;
mod binary_parser;
mod python_bindings;
mod python_interpreters;
mod python_spy;
mod stack_trace;
mod console_viewer;
mod flamegraph;
mod process;
mod utils;

use std::io::Read;
use std::sync::atomic::{AtomicBool, Ordering};
use std::sync::Arc;
use std::time::Duration;

use failure::Error;

use python_spy::PythonSpy;
use stack_trace::StackTrace;
use console_viewer::ConsoleViewer;

fn print_traces(traces: &[StackTrace], show_idle: bool) {
    for trace in traces {
        if !show_idle && !trace.active {
            continue;
        }

        println!("Thread {:#X} ({})", trace.thread_id, trace.status_str());
        for frame in &trace.frames {
            let filename = match &frame.short_filename { Some(f) => &f, None => &frame.filename };
            println!("\t {} ({}:{})", frame.name, filename, frame.line);
        }
    }
}

// Given a failure::Error, tries to see if it is because the process exitted
fn process_exitted(err: &Error) -> bool {
    err.iter_chain().any(|cause| {
        if let Some(ioerror) = cause.downcast_ref::<std::io::Error>() {
            if let Some(err_code) = ioerror.raw_os_error() {
                if err_code == 3 || err_code == 60 || err_code == 299 {
                    return true;
                }
            }
        }
        false
    })
}

#[cfg(unix)]
fn permission_denied(err: &Error) -> bool {
    err.iter_chain().any(|cause| {
        if let Some(ioerror) = cause.downcast_ref::<std::io::Error>() {
            ioerror.kind() == std::io::ErrorKind::PermissionDenied
        } else {
            false
        }
    })
}

fn sample_console(process: &mut PythonSpy,
                  display: &str,
                  config: &config::Config) -> Result<(), Error> {
    let rate = config.sampling_rate;
    let mut console = ConsoleViewer::new(config.show_line_numbers, display,
                                         &format!("{}", process.version),
                                         1.0 / rate as f64)?;
    let mut exitted_count = 0;

    for sleep in utils::Timer::new(Duration::from_nanos(1_000_000_000 / rate)) {
        if let Err(elapsed) = sleep {
            console.increment_late_sample(elapsed);
        }

        match process.get_stack_traces() {
            Ok(traces) => {
                console.increment(&traces)?;
            },
            Err(err) => {
                if process_exitted(&err) {
                    exitted_count += 1;
                    if exitted_count > 5 {
                        println!("\nprocess {} ended", process.pid);
                        break;
                    }
                } else {
                    console.increment_error(&err);
                }
            }
        }

    }
    Ok(())
}


<<<<<<< HEAD
fn sample_flame(process: &mut PythonSpy, filename: &str, stacks: bool,
=======
fn sample_flame(process: &PythonSpy, filename: &str, stacks: bool,
>>>>>>> edd4a84c
                config: &config::Config) -> Result<(), Error> {
    let max_samples = config.duration * config.sampling_rate;

    let mut flame = flamegraph::Flamegraph::new(config.show_line_numbers);
    use indicatif::ProgressBar;
    let progress = ProgressBar::new(max_samples);

    println!("Sampling process {} times a second for {} seconds. Press Control-C to exit.",
             config.sampling_rate, config.duration);

    let mut errors = 0;
    let mut samples = 0;
    let mut exitted_count = 0;
    println!();

    let running = Arc::new(AtomicBool::new(true));
    let r = running.clone();
    ctrlc::set_handler(move || {
        r.store(false, Ordering::SeqCst);
    })?;

    let mut exit_message = "";

    for sleep in utils::Timer::new(Duration::from_nanos(1_000_000_000 / config.sampling_rate)) {
        if let Err(delay) = sleep {
            if delay > Duration::from_secs(1) {
                    // TODO: once this available on crates.io https://github.com/mitsuhiko/indicatif/pull/41
                    // go progress.println instead
                    let term = console::Term::stdout();
                    term.move_cursor_up(2)?;
                    println!("{:.2?} behind in sampling, results may be inaccurate. Try reducing the sampling rate.", delay);
                    term.move_cursor_down(1)?;
            }
        }

        if !running.load(Ordering::SeqCst) {
            exit_message = "Stopped sampling because Control-C pressed";
            break;
        }

        match process.get_stack_traces() {
            Ok(traces) => {
                flame.increment(&traces)?;
                samples += 1;
                if samples >= max_samples {
                    break;
                }
            },
            Err(err) => {
                if process_exitted(&err) {
                    exitted_count += 1;
                    // there must be a better way to figure out if the process is still running
                    if exitted_count > 3 {
                        exit_message = "Stopped sampling because the process ended";
                        break;
                    }
                }
                errors += 1;
            }
        }
        progress.inc(1);
    }
    progress.finish();
    // write out a message here (so as not to interfere with progress bar) if we ended earlier
    if !exit_message.is_empty() {
        println!("{}", exit_message);
    }

    let out_file = std::fs::File::create(filename)?;
    flame.write(out_file, stacks)?;
    if stacks {
        println!("Wrote intermediate stacks '{}'. Samples: {} Errors: {}", filename, samples, errors);
    } else {
        println!("Wrote flame graph '{}'. Samples: {} Errors: {}", filename, samples, errors);

        // open generated flame graph in the browser on OSX (theory being that on linux
        // you might be SSH'ed into a server somewhere and this isn't desired, but on
        // that is pretty unlikely for osx) (note to self: xdg-open will open on linux)
        #[cfg(target_os = "macos")]
        std::process::Command::new("open").arg(filename).spawn()?;
    }

    Ok(())
}

fn pyspy_main() -> Result<(), Error> {
    let config = config::Config::from_commandline()?;

    #[cfg(target_os="macos")]
    {
        if unsafe { libc::geteuid() } != 0 {
            eprintln!("This program requires root on OSX.");
            eprintln!("Try running again with elevated permissions by going 'sudo !!'");
            std::process::exit(1)
        }
    }


    if let Some(pid) = config.pid {
        let mut process = PythonSpy::retry_new(pid, &config, 3)?;
        if config.dump {
            print_traces(&process.get_stack_traces()?, true);
        } else if let Some(ref flame_file) = config.flame_file_name {
<<<<<<< HEAD
            sample_flame(&mut process, &flame_file, false, &config)?;
        } else if let Some(ref stacks_file) = config.stacks_file_name {
            sample_flame(&mut process, &stacks_file, true, &config)?;
=======
            sample_flame(&process, &flame_file, false, &config)?;
        } else if let Some(ref stacks_file) = config.stacks_file_name {
            sample_flame(&process, &stacks_file, true, &config)?;
>>>>>>> edd4a84c
        } else {
            sample_console(&mut process, &format!("pid: {}", pid), &config)?;
        }
    }

    else if let Some(ref subprocess) = config.python_program {
        // Dump out stdout/stderr from the process to a temp file, so we can view it later if needed
        let mut process_output = tempfile::NamedTempFile::new()?;
        let mut command = std::process::Command::new(&subprocess[0])
            .args(&subprocess[1..])
            .stdin(std::process::Stdio::null())
            .stdout(process_output.reopen()?)
            .stderr(process_output.reopen()?)
            .spawn().map_err(|e| format_err!("Failed to create process '{}': {}", subprocess[0], e))?;

        #[cfg(target_os="macos")]
        {
            // sleep just in case: https://jvns.ca/blog/2018/01/28/mac-freeze/
            std::thread::sleep(Duration::from_millis(50));
        }
        let result = match PythonSpy::retry_new(command.id() as read_process_memory::Pid, &config, 8) {
            Ok(mut process) => {
                if let Some(ref flame_file) = config.flame_file_name {
<<<<<<< HEAD
                    sample_flame(&mut process, &flame_file, false, &config)
                } else if let Some(ref stacks_file) = config.stacks_file_name {
                    sample_flame(&mut process, &stacks_file, true, &config)
=======
                    sample_flame(&process, &flame_file, false, &config)
                } else if let Some(ref stacks_file) = config.stacks_file_name {
                    sample_flame(&process, &stacks_file, true, &config)
>>>>>>> edd4a84c
                } else {
                    sample_console(&mut process, &subprocess.join(" "), &config)
                }
            },
            Err(e) => Err(e)
        };

        // check exit code of subprocess
        std::thread::sleep(Duration::from_millis(1));
        let success =  match command.try_wait()? {
            Some(exit) => exit.success(),
            // if process hasn't finished, assume success
            None => true
        };

        // if we failed for any reason, dump out stderr from child process here
        // (could have useful error message)
        if !success || result.is_err() {
            let mut buffer = String::new();
            if process_output.read_to_string(&mut buffer).is_ok() {
                eprintln!("{}", buffer);
            }
        }

        // kill it so we don't have dangling processess
        if command.kill().is_err() {
            // I don't actually care if we failed to kill ... most times process is already done
            // eprintln!("Error killing child process {}", e);
        }
        return result;
    }

    Ok(())
}

fn main() {
    env_logger::init();

    if let Err(err) = pyspy_main() {
        #[cfg(unix)]
        {
        if permission_denied(&err) {
            eprintln!("Permission Denied: Try running again with elevated permissions by going 'sudo env \"PATH=$PATH\" !!'");
            std::process::exit(1);
        }
        }

        eprintln!("Error: {}", err);
        for (i, suberror) in err.iter_chain().enumerate() {
            if i > 0 {
                eprintln!("Reason: {}", suberror);
            }
        }
        eprintln!("{}", err.backtrace());
        std::process::exit(1);
    }
}<|MERGE_RESOLUTION|>--- conflicted
+++ resolved
@@ -130,11 +130,8 @@
 }
 
 
-<<<<<<< HEAD
 fn sample_flame(process: &mut PythonSpy, filename: &str, stacks: bool,
-=======
-fn sample_flame(process: &PythonSpy, filename: &str, stacks: bool,
->>>>>>> edd4a84c
+fn sample_flame(process: &mut PythonSpy, filename: &str, stacks: bool,
                 config: &config::Config) -> Result<(), Error> {
     let max_samples = config.duration * config.sampling_rate;
 
@@ -238,15 +235,9 @@
         if config.dump {
             print_traces(&process.get_stack_traces()?, true);
         } else if let Some(ref flame_file) = config.flame_file_name {
-<<<<<<< HEAD
             sample_flame(&mut process, &flame_file, false, &config)?;
         } else if let Some(ref stacks_file) = config.stacks_file_name {
             sample_flame(&mut process, &stacks_file, true, &config)?;
-=======
-            sample_flame(&process, &flame_file, false, &config)?;
-        } else if let Some(ref stacks_file) = config.stacks_file_name {
-            sample_flame(&process, &stacks_file, true, &config)?;
->>>>>>> edd4a84c
         } else {
             sample_console(&mut process, &format!("pid: {}", pid), &config)?;
         }
@@ -270,15 +261,9 @@
         let result = match PythonSpy::retry_new(command.id() as read_process_memory::Pid, &config, 8) {
             Ok(mut process) => {
                 if let Some(ref flame_file) = config.flame_file_name {
-<<<<<<< HEAD
                     sample_flame(&mut process, &flame_file, false, &config)
                 } else if let Some(ref stacks_file) = config.stacks_file_name {
                     sample_flame(&mut process, &stacks_file, true, &config)
-=======
-                    sample_flame(&process, &flame_file, false, &config)
-                } else if let Some(ref stacks_file) = config.stacks_file_name {
-                    sample_flame(&process, &stacks_file, true, &config)
->>>>>>> edd4a84c
                 } else {
                     sample_console(&mut process, &subprocess.join(" "), &config)
                 }
