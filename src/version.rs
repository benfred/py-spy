use lazy_static::lazy_static;
use regex::bytes::Regex;
<<<<<<< HEAD
use std;
=======
>>>>>>> 013a8a8e

use anyhow::Error;

#[derive(Debug, PartialEq, Eq, Clone)]
pub struct Version {
    pub major: u64,
    pub minor: u64,
    pub patch: u64,
    pub release_flags: String,
}

impl Version {
    pub fn scan_bytes(data: &[u8]) -> Result<Version, Error> {
        lazy_static! {
            static ref RE: Regex = Regex::new(
                r"((2|3)\.(3|4|5|6|7|8|9|10|11)\.(\d{1,2}))((a|b|c|rc)\d{1,2})?\+? (.{1,64})"
            )
            .unwrap();
        }

        if let Some(cap) = RE.captures_iter(data).next() {
            let release = match cap.get(5) {
                Some(x) => std::str::from_utf8(x.as_bytes())?,
                None => "",
            };
            let major = std::str::from_utf8(&cap[2])?.parse::<u64>()?;
            let minor = std::str::from_utf8(&cap[3])?.parse::<u64>()?;
            let patch = std::str::from_utf8(&cap[4])?.parse::<u64>()?;

            let version = std::str::from_utf8(&cap[0])?;
            info!("Found matching version string '{}'", version);
            #[cfg(windows)]
            {
                if version.contains("32 bit") {
                    error!("32-bit python is not yet supported on windows! See https://github.com/benfred/py-spy/issues/31 for updates");
                    // we're panic'ing rather than returning an error, since we can't recover from this
                    // and returning an error would just get the calling code to fall back to other
                    // methods of trying to find the version
                    panic!("32-bit python is unsupported on windows");
                }
            }

            return Ok(Version {
                major,
                minor,
                patch,
                release_flags: release.to_owned(),
            });
        }
        Err(format_err!("failed to find version string"))
    }
}

impl std::fmt::Display for Version {
    fn fmt(&self, f: &mut std::fmt::Formatter) -> std::fmt::Result {
        write!(
            f,
            "{}.{}.{}{}",
            self.major, self.minor, self.patch, self.release_flags
        )
    }
}

#[cfg(test)]
mod tests {
    use super::*;
    #[test]
    fn test_find_version() {
        let version = Version::scan_bytes(b"2.7.10 (default, Oct  6 2017, 22:29:07)").unwrap();
        assert_eq!(
            version,
            Version {
                major: 2,
                minor: 7,
                patch: 10,
                release_flags: "".to_owned()
            }
        );

        let version = Version::scan_bytes(
            b"3.6.3 |Anaconda custom (64-bit)| (default, Oct  6 2017, 12:04:38)",
        )
        .unwrap();
        assert_eq!(
            version,
            Version {
                major: 3,
                minor: 6,
                patch: 3,
                release_flags: "".to_owned()
            }
        );

        let version =
            Version::scan_bytes(b"Python 3.7.0rc1 (v3.7.0rc1:dfad352267, Jul 20 2018, 13:27:54)")
                .unwrap();
        assert_eq!(
            version,
            Version {
                major: 3,
                minor: 7,
                patch: 0,
                release_flags: "rc1".to_owned()
            }
        );

        let version =
            Version::scan_bytes(b"Python 3.10.0rc1 (tags/v3.10.0rc1, Aug 28 2021, 18:25:40)")
                .unwrap();
        assert_eq!(
            version,
            Version {
                major: 3,
                minor: 10,
                patch: 0,
                release_flags: "rc1".to_owned()
            }
        );

        let version =
            Version::scan_bytes(b"1.7.0rc1 (v1.7.0rc1:dfad352267, Jul 20 2018, 13:27:54)");
        assert!(version.is_err(), "don't match unsupported ");

        let version = Version::scan_bytes(b"3.7 10 ");
        assert!(version.is_err(), "needs dotted version");

        let version = Version::scan_bytes(b"3.7.10fooboo ");
        assert!(version.is_err(), "limit suffixes");

        // v2.7.15+ is a valid version string apparently: https://github.com/benfred/py-spy/issues/81
        let version = Version::scan_bytes(b"2.7.15+ (default, Oct  2 2018, 22:12:08)").unwrap();
        assert_eq!(
            version,
            Version {
                major: 2,
                minor: 7,
                patch: 15,
                release_flags: "".to_owned()
            }
        );
    }
}<|MERGE_RESOLUTION|>--- conflicted
+++ resolved
@@ -1,9 +1,5 @@
 use lazy_static::lazy_static;
 use regex::bytes::Regex;
-<<<<<<< HEAD
-use std;
-=======
->>>>>>> 013a8a8e
 
 use anyhow::Error;
 
