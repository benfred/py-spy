--- conflicted
+++ resolved
@@ -1,10 +1,6 @@
 use regex::Regex;
 #[cfg(windows)]
 use regex::RegexBuilder;
-<<<<<<< HEAD
-use std;
-=======
->>>>>>> 013a8a8e
 #[cfg(windows)]
 use std::collections::HashMap;
 use std::mem::size_of;
@@ -89,11 +85,7 @@
                     // If we failed to find the executable in the virtual memory maps, just take the first file we find
                     // sometimes on windows get_process_exe returns stale info =( https://github.com/benfred/py-spy/issues/40
                     // and on all operating systems I've tried, the exe is the first region in the maps
-<<<<<<< HEAD
-                    &maps.first().ok_or_else(|| {
-=======
                     maps.first().ok_or_else(|| {
->>>>>>> 013a8a8e
                         format_err!("Failed to get virtual memory maps from process")
                     })?
                 }
@@ -105,38 +97,6 @@
             // use filename through /proc/pid/exe which works across docker namespaces and
             // handles if the file was deleted
             #[cfg(target_os = "linux")]
-<<<<<<< HEAD
-            let filename = &std::path::PathBuf::from(format!("/proc/{}/exe", process.pid));
-
-            // TODO: consistent types? u64 -> usize? for map.start etc
-            #[allow(unused_mut)]
-            let python_binary = parse_binary(&filename, map.start() as u64, map.size() as u64)
-                .and_then(|mut pb| {
-                    // windows symbols are stored in separate files (.pdb), load
-                    #[cfg(windows)]
-                    {
-                        get_windows_python_symbols(process.pid, &filename, map.start() as u64)
-                            .map(|symbols| {
-                                pb.symbols.extend(symbols);
-                                pb
-                            })
-                            .map_err(|err| err.into())
-                    }
-
-                    // For OSX, need to adjust main binary symbols by subtracting _mh_execute_header
-                    // (which we've added to by map.start already, so undo that here)
-                    #[cfg(target_os = "macos")]
-                    {
-                        let offset = pb.symbols["_mh_execute_header"] - map.start() as u64;
-                        for address in pb.symbols.values_mut() {
-                            *address -= offset;
-                        }
-
-                        if pb.bss_addr != 0 {
-                            pb.bss_addr -= offset;
-                        }
-                    }
-=======
             let filename = std::path::PathBuf::from(format!("/proc/{}/exe", process.pid));
 
             // TODO: consistent types? u64 -> usize? for map.start etc
@@ -161,7 +121,6 @@
                 for address in pb.symbols.values_mut() {
                     *address -= offset;
                 }
->>>>>>> 013a8a8e
 
                 if pb.bss_addr != 0 {
                     pb.bss_addr -= offset;
@@ -388,11 +347,7 @@
         } => {
             if let Some(&addr) = python_info.get_symbol("_PyRuntime") {
                 let addr = process
-<<<<<<< HEAD
-                    .copy_struct(addr as usize + pyruntime::get_interp_head_offset(&version))?;
-=======
                     .copy_struct(addr as usize + pyruntime::get_interp_head_offset(version))?;
->>>>>>> 013a8a8e
 
                 // Make sure the interpreter addr is valid before returning
                 match check_interpreter_addresses(&[addr], &*python_info.maps, process, version) {
@@ -436,11 +391,7 @@
     if let Some(ref lpb) = python_info.libpython_binary {
         info!("Failed to get interpreter from binary BSS, scanning libpython BSS");
         match get_interpreter_address_from_binary(lpb, &*python_info.maps, process, version) {
-<<<<<<< HEAD
-            Ok(addr) => return Ok(addr),
-=======
             Ok(addr) => Ok(addr),
->>>>>>> 013a8a8e
             lib_err => err.unwrap_or(lib_err),
         }
     } else {
@@ -581,33 +532,21 @@
             ..
         } => match python_info.get_symbol("_PyRuntime") {
             Some(&addr) => {
-<<<<<<< HEAD
-                if let Some(offset) = pyruntime::get_tstate_current_offset(&version) {
-=======
                 if let Some(offset) = pyruntime::get_tstate_current_offset(version) {
->>>>>>> 013a8a8e
                     info!("Found _PyRuntime @ 0x{:016x}, getting gilstate.tstate_current from offset 0x{:x}",
                             addr, offset);
                     addr as usize + offset
                 } else {
                     error_if_gil(
                         config,
-<<<<<<< HEAD
-                        &version,
-=======
                         version,
->>>>>>> 013a8a8e
                         "unknown pyruntime.gilstate.tstate_current offset",
                     )?;
                     0
                 }
             }
             None => {
-<<<<<<< HEAD
-                error_if_gil(config, &version, "failed to find _PyRuntime symbol")?;
-=======
                 error_if_gil(config, version, "failed to find _PyRuntime symbol")?;
->>>>>>> 013a8a8e
                 0
             }
         },
@@ -619,11 +558,7 @@
             None => {
                 error_if_gil(
                     config,
-<<<<<<< HEAD
-                    &version,
-=======
                     version,
->>>>>>> 013a8a8e
                     "failed to find _PyThreadState_Current symbol",
                 )?;
                 0
