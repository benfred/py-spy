--- conflicted
+++ resolved
@@ -31,11 +31,7 @@
                 let name = copy_string(key as *const I::StringObject, process)?;
 
                 if name == "_active" {
-<<<<<<< HEAD
-                    for i in DictIterator::from(process, &version, value)? {
-=======
                     for i in DictIterator::from(process, version, value)? {
->>>>>>> 013a8a8e
                         let (key, value) = i?;
                         let (threadid, _) = copy_long(process, key)?;
 
@@ -45,11 +41,7 @@
                         let dict_iter = if thread_type.flags() & PY_TPFLAGS_MANAGED_DICT != 0 {
                             DictIterator::from_managed_dict(
                                 process,
-<<<<<<< HEAD
-                                &version,
-=======
                                 version,
->>>>>>> 013a8a8e
                                 value,
                                 thread.ob_type() as usize,
                             )?
@@ -87,15 +79,7 @@
     spy: &PythonSpy,
 ) -> Result<HashMap<u64, String>, Error> {
     let interp: I = spy.process.copy_struct(spy.interpreter_address)?;
-<<<<<<< HEAD
-    Ok(thread_names_from_interpreter(
-        &interp,
-        &spy.process,
-        &spy.version,
-    )?)
-=======
     thread_names_from_interpreter(&interp, &spy.process, &spy.version)
->>>>>>> 013a8a8e
 }
 
 // try getting the threadnames, but don't sweat it if we can't. Since this relies on dictionary
@@ -105,18 +89,6 @@
     let err = match process.version {
         Version {
             major: 3, minor: 6, ..
-<<<<<<< HEAD
-        } => _thread_name_lookup::<v3_6_6::_is>(&process),
-        Version {
-            major: 3, minor: 7, ..
-        } => _thread_name_lookup::<v3_7_0::_is>(&process),
-        Version {
-            major: 3, minor: 8, ..
-        } => _thread_name_lookup::<v3_8_0::_is>(&process),
-        Version {
-            major: 3, minor: 9, ..
-        } => _thread_name_lookup::<v3_9_5::_is>(&process),
-=======
         } => _thread_name_lookup::<v3_6_6::_is>(process),
         Version {
             major: 3, minor: 7, ..
@@ -127,25 +99,16 @@
         Version {
             major: 3, minor: 9, ..
         } => _thread_name_lookup::<v3_9_5::_is>(process),
->>>>>>> 013a8a8e
         Version {
             major: 3,
             minor: 10,
             ..
-<<<<<<< HEAD
-        } => _thread_name_lookup::<v3_10_0::_is>(&process),
-=======
         } => _thread_name_lookup::<v3_10_0::_is>(process),
->>>>>>> 013a8a8e
         Version {
             major: 3,
             minor: 11,
             ..
-<<<<<<< HEAD
-        } => _thread_name_lookup::<v3_11_0::_is>(&process),
-=======
         } => _thread_name_lookup::<v3_11_0::_is>(process),
->>>>>>> 013a8a8e
         _ => return None,
     };
     err.ok()
