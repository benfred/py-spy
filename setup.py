--- conflicted
+++ resolved
@@ -86,12 +86,8 @@
       url='https://github.com/benfred/py-spy',
       description="A Sampling Profiler for Python",
       long_description=long_description,
-<<<<<<< HEAD
       long_description_content_type="text/markdown",
-      version="0.1.7",
-=======
       version="0.2.0.dev0",
->>>>>>> 3629dc85
       license="GPL",
       cmdclass={'install': PostInstallCommand, 'bdist_wheel': bdist_wheel},
       classifiers=[
