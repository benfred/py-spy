import os
import sys

from setuptools import setup
from setuptools.command.install import install


# from https://stackoverflow.com/questions/45150304/how-to-force-a-python-wheel-to-be-platform-specific-when-building-it # noqa
try:
    from wheel.bdist_wheel import bdist_wheel as _bdist_wheel

    class bdist_wheel(_bdist_wheel):
        def finalize_options(self):
            _bdist_wheel.finalize_options(self)
            # Mark us as not a pure python package (we have platform specific rust code)
            self.root_is_pure = False

        def get_tag(self):
            # this set's us up to build generic wheels.
            # note: we're only doing this for windows right now (causes packaging issues
            # with osx)
            if not sys.platform.startswith("win"):
                return _bdist_wheel.get_tag(self)

            python, abi, plat = _bdist_wheel.get_tag(self)
            python, abi = 'py2.py3', 'none'
            return python, abi, plat

except ImportError:
    bdist_wheel = None


with open("README.md") as f:
    long_description = f.read()

executable_name = "py-spy.exe" if sys.platform.startswith("win") else "py-spy"


class PostInstallCommand(install):
    """Post-installation for installation mode."""
    def run(self):
        # So ths builds the executable, and even installs it
        # but we can't install to the bin directory:
        #     https://github.com/pypa/setuptools/issues/210#issuecomment-216657975
        # take the advice from that comment, and move over after install
        source_dir = os.path.dirname(os.path.abspath(__file__))

        # if we have these env variables defined, then compile against the musl toolchain
        # this lets us statically link in libc (rather than have a glibc that might cause
        # issues like https://github.com/benfred/py-spy/issues/5.
        # Note: we're only doing this on demand since this requires musl-tools installed
        # but the released wheels should have this option set
        cross_compile_target = os.getenv("PYSPY_CROSS_COMPILE_TARGET")
        if cross_compile_target:
            compile_args = " --target=%s" % cross_compile_target
            build_dir = os.path.join(source_dir, "target", cross_compile_target, "release")
        else:
            compile_args = ""
            build_dir = os.path.join(source_dir, "target", "release")

        # setuptools_rust doesn't seem to let me specify a musl cross compilation target
        # so instead just build ourselves here =(.
        if os.system("cargo build --release %s" % compile_args):
            raise ValueError("Failed to compile!")

        # run this after trying to build with cargo (as otherwise this leaves
        # venv in a bad state: https://github.com/benfred/py-spy/issues/69)
        install.run(self)

        # we're going to install the py-spy executable into the scripts directory
        # but first make sure the scripts directory exists
        if not os.path.isdir(self.install_scripts):
            os.makedirs(self.install_scripts)

        source = os.path.join(build_dir, executable_name)
        target = os.path.join(self.install_scripts, executable_name)
        if os.path.isfile(target):
            os.remove(target)

        self.copy_file(source, target)


setup(name='py-spy',
      author="Ben Frederickson",
      author_email="ben@benfrederickson.com",
      url='https://github.com/benfred/py-spy',
      description="A Sampling Profiler for Python",
      long_description=long_description,
<<<<<<< HEAD
      long_description_content_type="text/markdown",
      version="0.2.0.dev0",
      license="GPL",
=======
      version="0.3.3",
      license="MIT",
>>>>>>> d95f8d12
      cmdclass={'install': PostInstallCommand, 'bdist_wheel': bdist_wheel},
      classifiers=[
        "Development Status :: 3 - Alpha",
        "Programming Language :: Python :: 3",
        "Programming Language :: Python :: 2",
        "Intended Audience :: Developers",
        "License :: OSI Approved :: MIT License",
        "Topic :: Software Development :: Libraries",
        "Topic :: Utilities"],
      zip_safe=False)<|MERGE_RESOLUTION|>--- conflicted
+++ resolved
@@ -86,14 +86,9 @@
       url='https://github.com/benfred/py-spy',
       description="A Sampling Profiler for Python",
       long_description=long_description,
-<<<<<<< HEAD
       long_description_content_type="text/markdown",
-      version="0.2.0.dev0",
-      license="GPL",
-=======
       version="0.3.3",
       license="MIT",
->>>>>>> d95f8d12
       cmdclass={'install': PostInstallCommand, 'bdist_wheel': bdist_wheel},
       classifiers=[
         "Development Status :: 3 - Alpha",
