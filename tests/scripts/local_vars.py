--- conflicted
+++ resolved
@@ -10,10 +10,6 @@
     local5 = {"a": False, "b": (1, 2, 3)}
     # https://github.com/benfred/py-spy/issues/224
     local6 = ("-" * 115, {"key": {"key": {"key": "value"}}})
-<<<<<<< HEAD
-    #  https://github.com/benfred/py-spy/issues/766
-    local7 = "测试1" * 500
-=======
 
     # Numpy scalars
     # integers
@@ -43,8 +39,9 @@
     local23 = np.complex128(0.3+5j)
     local24 = np.clongdouble(0.3+5j)
 
+    # https://github.com/benfred/py-spy/issues/766
+    local25 = "测试1" * 500
 
->>>>>>> 2395e2c6
     time.sleep(100000)
 
 
